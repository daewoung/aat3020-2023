{
<<<<<<< HEAD
 "cells": [
  {
   "cell_type": "markdown",
   "id": "45a2da87",
   "metadata": {},
   "source": [
    "# Named Entity Recognition\n",
    "- For a given word and its context window, estimate whether the given word is location or not"
   ]
  },
  {
   "cell_type": "markdown",
   "id": "11619f5d",
   "metadata": {},
   "source": [
    "# 1. Download dataset\n",
    "- CoNLL2003 "
   ]
  },
  {
   "cell_type": "code",
   "execution_count": 1,
   "id": "10a4faa3",
   "metadata": {},
   "outputs": [
    {
     "name": "stdout",
     "output_type": "stream",
     "text": [
      "--2023-03-21 15:49:42--  https://data.deepai.org/conll2003.zip\n",
      "Resolving data.deepai.org (data.deepai.org)... 143.244.49.179, 2400:52e0:1a01::852:1\n",
      "Connecting to data.deepai.org (data.deepai.org)|143.244.49.179|:443... connected.\n",
      "HTTP request sent, awaiting response... 200 OK\n",
      "Length: 982975 (960K) [application/zip]\n",
      "Saving to: ‘conll2003.zip.1’\n",
      "\n",
      "conll2003.zip.1     100%[===================>] 959.94K  1.16MB/s    in 0.8s    \n",
      "\n",
      "2023-03-21 15:49:43 (1.16 MB/s) - ‘conll2003.zip.1’ saved [982975/982975]\n",
      "\n",
      "Archive:  conll2003.zip\n",
      "replace metadata? [y]es, [n]o, [A]ll, [N]one, [r]ename: ^C\n"
     ]
    }
   ],
   "source": [
    "!wget https://data.deepai.org/conll2003.zip # Download dataset\n",
    "!unzip conll2003.zip # Unzip dataset zip"
   ]
  },
  {
   "cell_type": "markdown",
   "id": "7643dde5",
   "metadata": {},
   "source": [
    "## 2. Preprocess Dataset"
   ]
  },
  {
   "cell_type": "code",
   "execution_count": 5,
   "id": "d31874b2",
   "metadata": {},
   "outputs": [
    {
     "data": {
      "text/plain": [
       "['-DOCSTART- -X- -X- O',\n",
       " '',\n",
       " 'EU NNP B-NP B-ORG',\n",
       " 'rejects VBZ B-VP O',\n",
       " 'German JJ B-NP B-MISC',\n",
       " 'call NN I-NP O',\n",
       " 'to TO B-VP O',\n",
       " 'boycott VB I-VP O',\n",
       " 'British JJ B-NP B-MISC',\n",
       " 'lamb NN I-NP O',\n",
       " '. . O O',\n",
       " '',\n",
       " 'Peter NNP B-NP B-PER',\n",
       " 'Blackburn NNP I-NP I-PER',\n",
       " '',\n",
       " 'BRUSSELS NNP B-NP B-LOC',\n",
       " '1996-08-22 CD I-NP O',\n",
       " '',\n",
       " 'The DT B-NP O',\n",
       " 'European NNP I-NP B-ORG',\n",
       " 'Commission NNP I-NP I-ORG',\n",
       " 'said VBD B-VP O',\n",
       " 'on IN B-PP O',\n",
       " 'Thursday NNP B-NP O',\n",
       " 'it PRP B-NP O',\n",
       " 'disagreed VBD B-VP O',\n",
       " 'with IN B-PP O',\n",
       " 'German JJ B-NP B-MISC',\n",
       " 'advice NN I-NP O',\n",
       " 'to TO B-PP O',\n",
       " 'consumers NNS B-NP O',\n",
       " 'to TO B-VP O',\n",
       " 'shun VB I-VP O',\n",
       " 'British JJ B-NP B-MISC',\n",
       " 'lamb NN I-NP O',\n",
       " 'until IN B-SBAR O',\n",
       " 'scientists NNS B-NP O',\n",
       " 'determine VBP B-VP O',\n",
       " 'whether IN B-SBAR O',\n",
       " 'mad JJ B-NP O',\n",
       " 'cow NN I-NP O',\n",
       " 'disease NN I-NP O',\n",
       " 'can MD B-VP O',\n",
       " 'be VB I-VP O',\n",
       " 'transmitted VBN I-VP O',\n",
       " 'to TO B-PP O',\n",
       " 'sheep NN B-NP O',\n",
       " '. . O O',\n",
       " '',\n",
       " 'Germany NNP B-NP B-LOC',\n",
       " \"'s POS B-NP O\",\n",
       " 'representative NN I-NP O',\n",
       " 'to TO B-PP O',\n",
       " 'the DT B-NP O',\n",
       " 'European NNP I-NP B-ORG',\n",
       " 'Union NNP I-NP I-ORG',\n",
       " \"'s POS B-NP O\",\n",
       " 'veterinary JJ I-NP O',\n",
       " 'committee NN I-NP O',\n",
       " 'Werner NNP I-NP B-PER',\n",
       " 'Zwingmann NNP I-NP I-PER',\n",
       " 'said VBD B-VP O',\n",
       " 'on IN B-PP O',\n",
       " 'Wednesday NNP B-NP O',\n",
       " 'consumers NNS I-NP O',\n",
       " 'should MD B-VP O',\n",
       " 'buy VB I-VP O',\n",
       " 'sheepmeat NN B-NP O',\n",
       " 'from IN B-PP O',\n",
       " 'countries NNS B-NP O']"
      ]
     },
     "execution_count": 5,
     "metadata": {},
     "output_type": "execute_result"
    }
   ],
   "source": [
    "with open(\"train.txt\") as f:\n",
    "  string = ''.join(f.readlines())\n",
    "dataset = string.split('\\n')\n",
    "\n",
    "dataset[:70]"
   ]
  },
  {
   "cell_type": "code",
   "execution_count": 6,
   "id": "49e7f34b",
   "metadata": {
    "scrolled": true
   },
   "outputs": [
    {
     "data": {
      "text/plain": [
       "[['-DOCSTART- -X- -X- O'],\n",
       " ['EU NNP B-NP B-ORG',\n",
       "  'rejects VBZ B-VP O',\n",
       "  'German JJ B-NP B-MISC',\n",
       "  'call NN I-NP O',\n",
       "  'to TO B-VP O',\n",
       "  'boycott VB I-VP O',\n",
       "  'British JJ B-NP B-MISC',\n",
       "  'lamb NN I-NP O',\n",
       "  '. . O O'],\n",
       " ['Peter NNP B-NP B-PER', 'Blackburn NNP I-NP I-PER'],\n",
       " ['BRUSSELS NNP B-NP B-LOC', '1996-08-22 CD I-NP O'],\n",
       " ['The DT B-NP O',\n",
       "  'European NNP I-NP B-ORG',\n",
       "  'Commission NNP I-NP I-ORG',\n",
       "  'said VBD B-VP O',\n",
       "  'on IN B-PP O',\n",
       "  'Thursday NNP B-NP O',\n",
       "  'it PRP B-NP O',\n",
       "  'disagreed VBD B-VP O',\n",
       "  'with IN B-PP O',\n",
       "  'German JJ B-NP B-MISC',\n",
       "  'advice NN I-NP O',\n",
       "  'to TO B-PP O',\n",
       "  'consumers NNS B-NP O',\n",
       "  'to TO B-VP O',\n",
       "  'shun VB I-VP O',\n",
       "  'British JJ B-NP B-MISC',\n",
       "  'lamb NN I-NP O',\n",
       "  'until IN B-SBAR O',\n",
       "  'scientists NNS B-NP O',\n",
       "  'determine VBP B-VP O',\n",
       "  'whether IN B-SBAR O',\n",
       "  'mad JJ B-NP O',\n",
       "  'cow NN I-NP O',\n",
       "  'disease NN I-NP O',\n",
       "  'can MD B-VP O',\n",
       "  'be VB I-VP O',\n",
       "  'transmitted VBN I-VP O',\n",
       "  'to TO B-PP O',\n",
       "  'sheep NN B-NP O',\n",
       "  '. . O O']]"
      ]
     },
     "execution_count": 6,
     "metadata": {},
     "output_type": "execute_result"
    }
   ],
   "source": [
    "from itertools import groupby\n",
    "\n",
    "dataset_in_sentence = [list(group) for k, group in groupby(dataset, lambda x: x == \"\") if not k]\n",
    "dataset_in_sentence[:5]"
   ]
  },
  {
   "cell_type": "code",
   "execution_count": 10,
   "id": "65c3dfa8",
   "metadata": {},
   "outputs": [
    {
     "data": {
      "text/plain": [
       "6643"
      ]
     },
     "execution_count": 10,
     "metadata": {},
     "output_type": "execute_result"
    }
   ],
   "source": [
    "# [len(sentence) for sentence in dataset_in_sentence]\n",
    "filtered_dataset = [sentence for sentence in dataset_in_sentence if len(sentence) > 10]\n",
    "len(filtered_dataset)"
   ]
  },
  {
   "cell_type": "code",
   "execution_count": 28,
   "id": "a1a1714b",
   "metadata": {},
   "outputs": [
    {
     "name": "stdout",
     "output_type": "stream",
     "text": [
      "The O\n",
      "['<pad>', '<pad>', 'The', 'European', 'Commission']\n",
      "European B-ORG\n",
      "['<pad>', 'The', 'European', 'Commission', 'said']\n",
      "Commission I-ORG\n",
      "['The', 'European', 'Commission', 'said', 'on']\n",
      "said O\n",
      "['European', 'Commission', 'said', 'on', 'Thursday']\n",
      "on O\n",
      "['Commission', 'said', 'on', 'Thursday', 'it']\n",
      "Thursday O\n",
      "['said', 'on', 'Thursday', 'it', 'disagreed']\n",
      "it O\n",
      "['on', 'Thursday', 'it', 'disagreed', 'with']\n",
      "disagreed O\n",
      "['Thursday', 'it', 'disagreed', 'with', 'German']\n",
      "with O\n",
      "['it', 'disagreed', 'with', 'German', 'advice']\n",
      "German B-MISC\n",
      "['disagreed', 'with', 'German', 'advice', 'to']\n",
      "advice O\n",
      "['with', 'German', 'advice', 'to', 'consumers']\n",
      "to O\n",
      "['German', 'advice', 'to', 'consumers', 'to']\n",
      "consumers O\n",
      "['advice', 'to', 'consumers', 'to', 'shun']\n",
      "to O\n",
      "['to', 'consumers', 'to', 'shun', 'British']\n",
      "shun O\n",
      "['consumers', 'to', 'shun', 'British', 'lamb']\n",
      "British B-MISC\n",
      "['to', 'shun', 'British', 'lamb', 'until']\n",
      "lamb O\n",
      "['shun', 'British', 'lamb', 'until', 'scientists']\n",
      "until O\n",
      "['British', 'lamb', 'until', 'scientists', 'determine']\n",
      "scientists O\n",
      "['lamb', 'until', 'scientists', 'determine', 'whether']\n",
      "determine O\n",
      "['until', 'scientists', 'determine', 'whether', 'mad']\n",
      "whether O\n",
      "['scientists', 'determine', 'whether', 'mad', 'cow']\n",
      "mad O\n",
      "['determine', 'whether', 'mad', 'cow', 'disease']\n",
      "cow O\n",
      "['whether', 'mad', 'cow', 'disease', 'can']\n",
      "disease O\n",
      "['mad', 'cow', 'disease', 'can', 'be']\n",
      "can O\n",
      "['cow', 'disease', 'can', 'be', 'transmitted']\n",
      "be O\n",
      "['disease', 'can', 'be', 'transmitted', 'to']\n",
      "transmitted O\n",
      "['can', 'be', 'transmitted', 'to', 'sheep']\n",
      "to O\n",
      "['be', 'transmitted', 'to', 'sheep', '.']\n",
      "sheep O\n",
      "['transmitted', 'to', 'sheep', '.', '<pad>']\n",
      ". O\n",
      "['to', 'sheep', '.', '<pad>', '<pad>']\n"
     ]
    }
   ],
   "source": [
    "window_len = 2\n",
    "sentence = filtered_dataset[0]\n",
    "\n",
    "for i, word in enumerate(sentence):\n",
    "  # print(word)\n",
    "  splitted_word = word.split(' ')\n",
    "  # print(splitted_word)\n",
    "  center_word = splitted_word[0]\n",
    "  label = splitted_word[-1]\n",
    "  print(center_word, label)\n",
    "  is_organization = label in ['B-ORG', 'I-ORG']\n",
    "  # print(is_organization)\n",
    "  \n",
    "  prev_index = max(i - window_len, 0)\n",
    "  prev_words = sentence[prev_index:i]\n",
    "  prev_words = [word_str.split(' ')[0] for word_str in prev_words]\n",
    "\n",
    "  # print(prev_words)\n",
    "\n",
    "  next_index = i + window_len + 1\n",
    "  next_words = sentence[i+1:next_index]\n",
    "  # next_words = [sentence[next_index] ]\n",
    "  next_words = [word_str.split(' ')[0] for word_str in next_words]\n",
    "\n",
    "  # We have to add padding, if number of prev words or next words are shorter than expected\n",
    "  if len(prev_words) != window_len:\n",
    "    prev_words = ['<pad>'] * (window_len - len(prev_words)) + prev_words\n",
    "\n",
    "  if len(next_words) != window_len:\n",
    "    next_words = next_words + ['<pad>'] * (window_len - len(next_words))\n",
    "\n",
    "  concatenated_words = prev_words + [center_word] + next_words\n",
    "  print(concatenated_words)\n"
   ]
  },
  {
   "cell_type": "code",
   "execution_count": null,
   "id": "a66b4d98",
   "metadata": {},
   "outputs": [],
   "source": []
  },
  {
   "cell_type": "code",
   "execution_count": null,
   "id": "9c2ac23f",
   "metadata": {},
   "outputs": [],
   "source": []
  },
  {
   "cell_type": "code",
   "execution_count": null,
   "id": "3fcf2a6c",
   "metadata": {},
   "outputs": [],
   "source": []
  }
 ],
 "metadata": {
  "kernelspec": {
   "display_name": "Python 3 (ipykernel)",
   "language": "python",
   "name": "python3"
=======
  "cells": [
    {
      "cell_type": "markdown",
      "metadata": {
        "id": "view-in-github",
        "colab_type": "text"
      },
      "source": [
        "<a href=\"https://colab.research.google.com/github/jdasam/aat3020-2023/blob/main/notebooks/2_Named_entity_recognition.ipynb\" target=\"_parent\"><img src=\"https://colab.research.google.com/assets/colab-badge.svg\" alt=\"Open In Colab\"/></a>"
      ]
    },
    {
      "cell_type": "markdown",
      "id": "45a2da87",
      "metadata": {
        "id": "45a2da87"
      },
      "source": [
        "# Named Entity Recognition\n",
        "- For a given word and its context window, estimate whether the given word is location or not"
      ]
    },
    {
      "cell_type": "markdown",
      "id": "11619f5d",
      "metadata": {
        "id": "11619f5d"
      },
      "source": [
        "# 1. Download dataset\n",
        "- CoNLL2003 "
      ]
    },
    {
      "cell_type": "code",
      "execution_count": null,
      "id": "10a4faa3",
      "metadata": {
        "id": "10a4faa3",
        "outputId": "75eb7e3c-f485-4649-f605-36efb2ae814f"
      },
      "outputs": [
        {
          "name": "stdout",
          "output_type": "stream",
          "text": [
            "--2023-03-21 14:51:30--  https://data.deepai.org/conll2003.zip\n",
            "Resolving data.deepai.org (data.deepai.org)... 138.199.9.104, 2400:52e0:1a01::954:1\n",
            "Connecting to data.deepai.org (data.deepai.org)|138.199.9.104|:443... connected.\n",
            "HTTP request sent, awaiting response... 200 OK\n",
            "Length: 982975 (960K) [application/zip]\n",
            "Saving to: ‘conll2003.zip’\n",
            "\n",
            "conll2003.zip       100%[===================>] 959.94K  1.11MB/s    in 0.8s    \n",
            "\n",
            "2023-03-21 14:51:31 (1.11 MB/s) - ‘conll2003.zip’ saved [982975/982975]\n",
            "\n",
            "Archive:  conll2003.zip\n",
            "  inflating: metadata                \n",
            "  inflating: test.txt                \n",
            "  inflating: train.txt               \n",
            "  inflating: valid.txt               \n"
          ]
        }
      ],
      "source": [
        "!wget https://data.deepai.org/conll2003.zip # Download dataset\n",
        "!unzip conll2003.zip # Unzip dataset zip"
      ]
    },
    {
      "cell_type": "markdown",
      "id": "7643dde5",
      "metadata": {
        "id": "7643dde5"
      },
      "source": [
        "## 2. Preprocess Dataset"
      ]
    },
    {
      "cell_type": "code",
      "execution_count": null,
      "id": "d31874b2",
      "metadata": {
        "id": "d31874b2",
        "outputId": "23074a29-2835-4637-8778-02767edf94bf"
      },
      "outputs": [
        {
          "data": {
            "text/plain": [
              "[\"'s POS B-NP O\",\n",
              " 'representative NN I-NP O',\n",
              " 'to TO B-PP O',\n",
              " 'the DT B-NP O',\n",
              " 'European NNP I-NP B-ORG',\n",
              " 'Union NNP I-NP I-ORG',\n",
              " \"'s POS B-NP O\",\n",
              " 'veterinary JJ I-NP O',\n",
              " 'committee NN I-NP O',\n",
              " 'Werner NNP I-NP B-PER',\n",
              " 'Zwingmann NNP I-NP I-PER',\n",
              " 'said VBD B-VP O',\n",
              " 'on IN B-PP O',\n",
              " 'Wednesday NNP B-NP O',\n",
              " 'consumers NNS I-NP O',\n",
              " 'should MD B-VP O',\n",
              " 'buy VB I-VP O',\n",
              " 'sheepmeat NN B-NP O',\n",
              " 'from IN B-PP O',\n",
              " 'countries NNS B-NP O',\n",
              " 'other JJ B-ADJP O',\n",
              " 'than IN B-PP O',\n",
              " 'Britain NNP B-NP B-LOC',\n",
              " 'until IN B-SBAR O',\n",
              " 'the DT B-NP O',\n",
              " 'scientific JJ I-NP O',\n",
              " 'advice NN I-NP O',\n",
              " 'was VBD B-VP O',\n",
              " 'clearer JJR B-ADJP O',\n",
              " '. . O O']"
            ]
          },
          "execution_count": 2,
          "metadata": {},
          "output_type": "execute_result"
        }
      ],
      "source": [
        "with open(\"train.txt\") as f:\n",
        "  string = ''.join(f.readlines())\n",
        "dataset = string.split('\\n')\n",
        "\n",
        "dataset[50:80]"
      ]
    },
    {
      "cell_type": "code",
      "execution_count": null,
      "id": "49e7f34b",
      "metadata": {
        "scrolled": true,
        "id": "49e7f34b",
        "outputId": "2a749bd4-5007-4fdb-a038-61c2adcdedb5"
      },
      "outputs": [
        {
          "data": {
            "text/plain": [
              "[['-DOCSTART- -X- -X- O'],\n",
              " ['EU NNP B-NP B-ORG',\n",
              "  'rejects VBZ B-VP O',\n",
              "  'German JJ B-NP B-MISC',\n",
              "  'call NN I-NP O',\n",
              "  'to TO B-VP O',\n",
              "  'boycott VB I-VP O',\n",
              "  'British JJ B-NP B-MISC',\n",
              "  'lamb NN I-NP O',\n",
              "  '. . O O'],\n",
              " ['Peter NNP B-NP B-PER', 'Blackburn NNP I-NP I-PER'],\n",
              " ['BRUSSELS NNP B-NP B-LOC', '1996-08-22 CD I-NP O'],\n",
              " ['The DT B-NP O',\n",
              "  'European NNP I-NP B-ORG',\n",
              "  'Commission NNP I-NP I-ORG',\n",
              "  'said VBD B-VP O',\n",
              "  'on IN B-PP O',\n",
              "  'Thursday NNP B-NP O',\n",
              "  'it PRP B-NP O',\n",
              "  'disagreed VBD B-VP O',\n",
              "  'with IN B-PP O',\n",
              "  'German JJ B-NP B-MISC',\n",
              "  'advice NN I-NP O',\n",
              "  'to TO B-PP O',\n",
              "  'consumers NNS B-NP O',\n",
              "  'to TO B-VP O',\n",
              "  'shun VB I-VP O',\n",
              "  'British JJ B-NP B-MISC',\n",
              "  'lamb NN I-NP O',\n",
              "  'until IN B-SBAR O',\n",
              "  'scientists NNS B-NP O',\n",
              "  'determine VBP B-VP O',\n",
              "  'whether IN B-SBAR O',\n",
              "  'mad JJ B-NP O',\n",
              "  'cow NN I-NP O',\n",
              "  'disease NN I-NP O',\n",
              "  'can MD B-VP O',\n",
              "  'be VB I-VP O',\n",
              "  'transmitted VBN I-VP O',\n",
              "  'to TO B-PP O',\n",
              "  'sheep NN B-NP O',\n",
              "  '. . O O']]"
            ]
          },
          "execution_count": 3,
          "metadata": {},
          "output_type": "execute_result"
        }
      ],
      "source": [
        "from itertools import groupby\n",
        "\n",
        "dataset_in_sentence = [list(group) for k, group in groupby(dataset, lambda x: x == \"\") if not k]\n",
        "dataset_in_sentence[:5]"
      ]
    },
    {
      "cell_type": "markdown",
      "id": "18c29a2a",
      "metadata": {
        "id": "18c29a2a"
      },
      "source": [
        "### 2.1 Make Data Loader"
      ]
    },
    {
      "cell_type": "code",
      "execution_count": null,
      "id": "8a4d1fbc",
      "metadata": {
        "scrolled": true,
        "id": "8a4d1fbc",
        "outputId": "f3eaa576-36f8-4709-89b1-95767ab17ddb"
      },
      "outputs": [
        {
          "name": "stdout",
          "output_type": "stream",
          "text": [
            "['The DT B-NP O', 'European NNP I-NP B-ORG', 'Commission NNP I-NP I-ORG', 'said VBD B-VP O', 'on IN B-PP O', 'Thursday NNP B-NP O', 'it PRP B-NP O', 'disagreed VBD B-VP O', 'with IN B-PP O', 'German JJ B-NP B-MISC', 'advice NN I-NP O', 'to TO B-PP O', 'consumers NNS B-NP O', 'to TO B-VP O', 'shun VB I-VP O', 'British JJ B-NP B-MISC', 'lamb NN I-NP O', 'until IN B-SBAR O', 'scientists NNS B-NP O', 'determine VBP B-VP O', 'whether IN B-SBAR O', 'mad JJ B-NP O', 'cow NN I-NP O', 'disease NN I-NP O', 'can MD B-VP O', 'be VB I-VP O', 'transmitted VBN I-VP O', 'to TO B-PP O', 'sheep NN B-NP O', '. . O O']\n",
            "['PAD', 'PAD', 'the', 'european', 'commission']\n"
          ]
        }
      ],
      "source": [
        "window_size = 2 \n",
        "sentence = dataset_in_sentence[4]\n",
        "word_idx = 0\n",
        "center_word = sentence[2].split(' ')[0]\n",
        "\n",
        "# from word_idx - window_length until word_idx + window_length\n",
        "def get_words_window(sentence, word_idx, window_size):\n",
        "  idx_range = range( max(word_idx-window_size, 0), min(word_idx+window_size+1, len(sentence)))\n",
        "  windowed_words = [sentence[idx].split(' ')[0].lower() for idx in idx_range]\n",
        "  \n",
        "  if word_idx < window_size:\n",
        "    windowed_words = ['PAD'] * (window_size-word_idx) + windowed_words\n",
        "  if word_idx + window_size >= len(sentence):\n",
        "    windowed_words += ['PAD'] * (word_idx + window_size -len(sentence)+1)\n",
        "  \n",
        "  assert len(windowed_words) == 1+window_size*2, \"The length of output has to follow window size\"\n",
        "  return windowed_words\n",
        "\n",
        "print(sentence)\n",
        "print(get_words_window(sentence, word_idx, window_size))\n",
        "# center_word"
      ]
    },
    {
      "cell_type": "code",
      "execution_count": null,
      "id": "d1c52b6c",
      "metadata": {
        "id": "d1c52b6c",
        "outputId": "0f3f959a-a099-4f02-aa6b-345c8ef1b8f8"
      },
      "outputs": [
        {
          "name": "stdout",
          "output_type": "stream",
          "text": [
            "[==================================================] 100.0% 376.1/376.1MB downloaded\n"
          ]
        }
      ],
      "source": [
        "import gensim.downloader\n",
        "\n",
        "wrd2vec = gensim.downloader.load(\"glove-wiki-gigaword-300\")"
      ]
    },
    {
      "cell_type": "code",
      "execution_count": null,
      "id": "b5a0f80d",
      "metadata": {
        "id": "b5a0f80d",
        "outputId": "497c7476-ac0e-4960-f7eb-6beb57243e79"
      },
      "outputs": [
        {
          "name": "stdout",
          "output_type": "stream",
          "text": [
            "['PAD', 'PAD', 'the', 'european', 'commission']\n",
            "the [ 0.04656    0.21318   -0.0074364 -0.45854   -0.035639   0.23643\n",
            " -0.28836    0.21521   -0.13486   -1.6413   ]\n",
            "european [ 0.37636   0.1245    0.13028   0.024309  0.50706   0.18205  -0.44874\n",
            "  0.35522   0.27065  -2.2199  ]\n",
            "commission [ 4.7286e-01 -3.9634e-01 -2.6584e-01  1.2371e-02 -2.5906e-01 -2.5823e-01\n",
            "  1.1492e-01 -1.4363e-01  2.0568e-03 -2.2627e+00]\n"
          ]
        }
      ],
      "source": [
        "word_idx = 0\n",
        "words_window = get_words_window(sentence, word_idx, window_size)\n",
        "print(words_window)\n",
        "for word in words_window:\n",
        "  if word in wrd2vec:\n",
        "    print(word , wrd2vec[word][:10])"
      ]
    },
    {
      "cell_type": "code",
      "execution_count": null,
      "id": "5a6bd62c",
      "metadata": {
        "id": "5a6bd62c",
        "outputId": "cb06c43d-3046-4eae-a49c-6d16cd7e841f"
      },
      "outputs": [
        {
          "name": "stderr",
          "output_type": "stream",
          "text": [
            "/tmp/ipykernel_1451512/4286083826.py:7: UserWarning: The given NumPy array is not writable, and PyTorch does not support non-writable tensors. This means writing to this tensor will result in undefined behavior. You may want to copy the array to protect its data or make it writable before converting it to a tensor. This type of warning will be suppressed for the rest of this program. (Triggered internally at  ../torch/csrc/utils/tensor_numpy.cpp:178.)\n",
            "  concat_vector.append(torch.Tensor(wrd2vec[word]))\n"
          ]
        }
      ],
      "source": [
        "# concat vectors\n",
        "import torch\n",
        "\n",
        "concat_vector = []\n",
        "for word in words_window:\n",
        "  if word in wrd2vec:\n",
        "    concat_vector.append(torch.Tensor(wrd2vec[word]))\n",
        "  else:\n",
        "    zero_vector = torch.zeros(300)\n",
        "    concat_vector.append(zero_vector)\n",
        "\n",
        "concat_tensor = torch.cat(concat_vector)\n"
      ]
    },
    {
      "cell_type": "code",
      "execution_count": null,
      "id": "a52c7369",
      "metadata": {
        "id": "a52c7369",
        "outputId": "f4dfbf13-dee1-4c49-ff87-663f9e46b595"
      },
      "outputs": [
        {
          "data": {
            "text/plain": [
              "tensor(True)"
            ]
          },
          "execution_count": 8,
          "metadata": {},
          "output_type": "execute_result"
        }
      ],
      "source": [
        "def make_flattened_vector_for_words_window(words_window):\n",
        "  '''\n",
        "  words_window (list): A list of words, with length 1+window_size*2\n",
        "  '''\n",
        "  output = [torch.Tensor(wrd2vec[word]) if word in wrd2vec else torch.zeros(300) for word in words_window ]\n",
        "  \n",
        "  return torch.cat(output)\n",
        "\n",
        "'''\n",
        "If you want to compare two tensors, and make sure those two tensors are exactly same (for every dimension)\n",
        "you can use abooltensor.all()\n",
        "'''\n",
        "bool_tensor = concat_tensor == make_flattened_vector_for_words_window(words_window)\n",
        "bool_tensor.all()\n",
        "# (concat_tensor == make_flattened_vector_for_words_window(words_window)).all()\n",
        "  \n",
        "  "
      ]
    },
    {
      "cell_type": "code",
      "execution_count": null,
      "id": "401cc7a0",
      "metadata": {
        "id": "401cc7a0"
      },
      "outputs": [],
      "source": []
    },
    {
      "cell_type": "code",
      "execution_count": null,
      "id": "d5cc5ff0",
      "metadata": {
        "id": "d5cc5ff0",
        "outputId": "eb491778-077b-4377-de8b-b1718b954976"
      },
      "outputs": [
        {
          "name": "stdout",
          "output_type": "stream",
          "text": [
            "tensor(False)\n"
          ]
        },
        {
          "data": {
            "text/plain": [
              "\"\\n[300 300 300 300 300]\\n1500 \\n\\nconcat_tensor's 1200th dimension\\n= 0th dimension of the 4th word\\n\\nconcat_tensor's 50th dimension\\n= 50th dimension of the 0th word\\n\\nconcat_tensor's 350th dimension\\n= 50th dimension of the 1st word\\n\\n\\n\""
            ]
          },
          "execution_count": 9,
          "metadata": {},
          "output_type": "execute_result"
        }
      ],
      "source": [
        "concat_tensor = torch.cat(concat_vector)\n",
        "\n",
        "print(concat_tensor[650] == concat_vector[2][49])\n",
        "'''\n",
        "[300 300 300 300 300]\n",
        "1500 \n",
        "\n",
        "concat_tensor's 1200th dimension\n",
        "= 0th dimension of the 4th word\n",
        "\n",
        "concat_tensor's 50th dimension\n",
        "= 50th dimension of the 0th word\n",
        "\n",
        "concat_tensor's 350th dimension\n",
        "= 50th dimension of the 1st word\n",
        "\n",
        "\n",
        "'''"
      ]
    },
    {
      "cell_type": "code",
      "execution_count": null,
      "id": "e89c74c8",
      "metadata": {
        "id": "e89c74c8"
      },
      "outputs": [],
      "source": [
        "import torch.nn as nn\n",
        "\n",
        "hidden_size = 128\n",
        "first_layer = nn.Linear(300*5, 128, bias=True)"
      ]
    },
    {
      "cell_type": "code",
      "execution_count": null,
      "id": "d62884d5",
      "metadata": {
        "id": "d62884d5",
        "outputId": "364abc4c-7f37-4126-8f9f-f996081527f2"
      },
      "outputs": [
        {
          "data": {
            "text/plain": [
              "torch.Size([128, 1500])"
            ]
          },
          "execution_count": 11,
          "metadata": {},
          "output_type": "execute_result"
        }
      ],
      "source": [
        "first_layer.weight.shape"
      ]
    },
    {
      "cell_type": "code",
      "execution_count": null,
      "id": "ee1beaec",
      "metadata": {
        "id": "ee1beaec",
        "outputId": "d1014d36-9d41-435a-a3d5-ce14a899368e"
      },
      "outputs": [
        {
          "data": {
            "text/plain": [
              "torch.Size([128])"
            ]
          },
          "execution_count": 12,
          "metadata": {},
          "output_type": "execute_result"
        }
      ],
      "source": [
        "first_layer.bias.shape"
      ]
    },
    {
      "cell_type": "code",
      "execution_count": null,
      "id": "6b2d23ea",
      "metadata": {
        "id": "6b2d23ea",
        "outputId": "a52cdc84-67c1-4255-bf38-7e2db15604d4"
      },
      "outputs": [
        {
          "data": {
            "text/plain": [
              "(torch.Size([1500]), torch.Size([128]))"
            ]
          },
          "execution_count": 13,
          "metadata": {},
          "output_type": "execute_result"
        }
      ],
      "source": [
        "hidden = first_layer(concat_tensor)\n",
        "concat_tensor.shape, hidden.shape"
      ]
    },
    {
      "cell_type": "code",
      "execution_count": null,
      "id": "1772c2c6",
      "metadata": {
        "id": "1772c2c6",
        "outputId": "00356fb5-2bf6-467d-dcbd-00db8c71c48f"
      },
      "outputs": [
        {
          "data": {
            "text/plain": [
              "tensor([-0.0682, -0.0923, -0.0940,  0.0756, -0.0175, -0.3025,  0.0945, -0.2570,\n",
              "        -0.0983, -0.1161,  0.1883, -0.0350,  0.4268, -0.2735, -0.1689,  0.0428,\n",
              "        -0.1761, -0.0236,  0.0563,  0.0217,  0.0363,  0.0156,  0.0044, -0.0684,\n",
              "        -0.0430,  0.0631,  0.2835,  0.0891,  0.1542,  0.0012, -0.1917, -0.3575,\n",
              "         0.0321, -0.1149,  0.0270,  0.1977,  0.1497,  0.1066, -0.0751, -0.1109,\n",
              "        -0.2169,  0.3070, -0.0943, -0.1034, -0.2323, -0.1022,  0.1495,  0.1178,\n",
              "         0.1320,  0.0252,  0.1438,  0.0259,  0.0027, -0.2526,  0.2652,  0.0737,\n",
              "        -0.0136, -0.0559, -0.0364,  0.0574,  0.0576,  0.0747,  0.1169, -0.0582,\n",
              "        -0.0546,  0.2745, -0.0195,  0.0427,  0.0931,  0.2615,  0.0027,  0.2862,\n",
              "         0.0875, -0.1327,  0.0058, -0.1183,  0.0258, -0.0506, -0.1921, -0.3698,\n",
              "         0.1010, -0.2236, -0.0598,  0.0293, -0.0462,  0.0794, -0.0231,  0.1567,\n",
              "         0.0183, -0.0155, -0.1726,  0.2906, -0.0280, -0.0679, -0.1953, -0.1351,\n",
              "         0.1173,  0.2281,  0.1474, -0.3652, -0.1338, -0.1366,  0.0730,  0.0415,\n",
              "        -0.0837, -0.0380, -0.1533, -0.0966, -0.0699,  0.0241,  0.1150, -0.3845,\n",
              "         0.1870,  0.0967, -0.1095, -0.0138,  0.1518,  0.0985,  0.0776, -0.0763,\n",
              "         0.3787,  0.1864, -0.0199, -0.0136, -0.0413,  0.1356,  0.0373, -0.0134],\n",
              "       grad_fn=<AddBackward0>)"
            ]
          },
          "execution_count": 14,
          "metadata": {},
          "output_type": "execute_result"
        }
      ],
      "source": [
        "\n",
        "wx = torch.matmul(first_layer.weight, concat_tensor) \n",
        "b = first_layer.bias\n",
        "\n",
        "wx+b"
      ]
    },
    {
      "cell_type": "code",
      "execution_count": null,
      "id": "4cd5e5c2",
      "metadata": {
        "id": "4cd5e5c2",
        "outputId": "06dfe030-4640-4765-99b7-339ea7a67150"
      },
      "outputs": [
        {
          "data": {
            "text/plain": [
              "tensor([-0.0682, -0.0923, -0.0940,  0.0756, -0.0175, -0.3025,  0.0945, -0.2570,\n",
              "        -0.0983, -0.1161,  0.1883, -0.0350,  0.4268, -0.2735, -0.1689,  0.0428,\n",
              "        -0.1761, -0.0236,  0.0563,  0.0217,  0.0363,  0.0156,  0.0044, -0.0684,\n",
              "        -0.0430,  0.0631,  0.2835,  0.0891,  0.1542,  0.0012, -0.1917, -0.3575,\n",
              "         0.0321, -0.1149,  0.0270,  0.1977,  0.1497,  0.1066, -0.0751, -0.1109,\n",
              "        -0.2169,  0.3070, -0.0943, -0.1034, -0.2323, -0.1022,  0.1495,  0.1178,\n",
              "         0.1320,  0.0252,  0.1438,  0.0259,  0.0027, -0.2526,  0.2652,  0.0737,\n",
              "        -0.0136, -0.0559, -0.0364,  0.0574,  0.0576,  0.0747,  0.1169, -0.0582,\n",
              "        -0.0546,  0.2745, -0.0195,  0.0427,  0.0931,  0.2615,  0.0027,  0.2862,\n",
              "         0.0875, -0.1327,  0.0058, -0.1183,  0.0258, -0.0506, -0.1921, -0.3698,\n",
              "         0.1010, -0.2236, -0.0598,  0.0293, -0.0462,  0.0794, -0.0231,  0.1567,\n",
              "         0.0183, -0.0155, -0.1726,  0.2906, -0.0280, -0.0679, -0.1953, -0.1351,\n",
              "         0.1173,  0.2281,  0.1474, -0.3652, -0.1338, -0.1366,  0.0730,  0.0415,\n",
              "        -0.0837, -0.0380, -0.1533, -0.0966, -0.0699,  0.0241,  0.1150, -0.3845,\n",
              "         0.1870,  0.0967, -0.1095, -0.0138,  0.1518,  0.0985,  0.0776, -0.0763,\n",
              "         0.3787,  0.1864, -0.0199, -0.0136, -0.0413,  0.1356,  0.0373, -0.0134],\n",
              "       grad_fn=<AddBackward0>)"
            ]
          },
          "execution_count": 15,
          "metadata": {},
          "output_type": "execute_result"
        }
      ],
      "source": [
        "first_layer(concat_tensor)"
      ]
    },
    {
      "cell_type": "code",
      "execution_count": null,
      "id": "9af99d70",
      "metadata": {
        "id": "9af99d70",
        "outputId": "303ac2ef-3e9b-4f1b-82bb-f09cc4359cbd"
      },
      "outputs": [
        {
          "name": "stdout",
          "output_type": "stream",
          "text": [
            "torch.Size([128, 1500])\n"
          ]
        },
        {
          "data": {
            "text/plain": [
              "tensor([-0.0234, -0.0016,  0.0245,  ..., -0.0140,  0.0228,  0.0244],\n",
              "       grad_fn=<SelectBackward0>)"
            ]
          },
          "execution_count": 16,
          "metadata": {},
          "output_type": "execute_result"
        }
      ],
      "source": [
        "print(first_layer.weight.shape)\n",
        "first_layer.weight[0]"
      ]
    },
    {
      "cell_type": "code",
      "execution_count": null,
      "id": "86ab205d",
      "metadata": {
        "scrolled": true,
        "id": "86ab205d"
      },
      "outputs": [],
      "source": [
        "entire_output = []\n",
        "for neuron in first_layer.weight:\n",
        "  entire_output.append((neuron * concat_tensor).sum())\n",
        "# entire_output\n",
        "                    "
      ]
    },
    {
      "cell_type": "code",
      "execution_count": null,
      "id": "b03c750c",
      "metadata": {
        "id": "b03c750c",
        "outputId": "e70875be-447b-49e2-d8a4-3882975a785f"
      },
      "outputs": [
        {
          "data": {
            "text/plain": [
              "['PAD', 'PAD', 'the', 'european', 'commission']"
            ]
          },
          "execution_count": 18,
          "metadata": {},
          "output_type": "execute_result"
        }
      ],
      "source": [
        "words_window"
      ]
    },
    {
      "cell_type": "code",
      "execution_count": null,
      "id": "f6dbee12",
      "metadata": {
        "scrolled": true,
        "id": "f6dbee12",
        "outputId": "c31cba46-1bfa-4507-b807-7f6836fc43ec"
      },
      "outputs": [
        {
          "data": {
            "text/plain": [
              "tensor([ 1.8404e-02, -3.4393e-03,  1.2680e-02,  1.0789e-02,  2.4724e-02,\n",
              "         2.0654e-02, -4.6074e-03,  9.9631e-03, -1.1547e-02,  2.5176e-02,\n",
              "         9.3105e-03,  2.0875e-02,  6.1576e-03,  1.3280e-03, -1.9320e-02,\n",
              "         3.2641e-03,  1.0713e-03, -2.1077e-02, -1.3388e-02,  1.6420e-02,\n",
              "        -8.8603e-03,  1.2601e-02, -2.4617e-02, -1.7217e-03, -1.4043e-02,\n",
              "         2.2048e-02, -7.0111e-03,  3.1020e-03,  1.4639e-02,  2.2705e-02,\n",
              "         5.4842e-03, -1.6591e-02, -1.6450e-02, -2.2884e-02,  1.3556e-03,\n",
              "        -1.9342e-02, -3.0844e-03,  1.2723e-02,  1.0531e-02, -8.8435e-03,\n",
              "         1.2381e-02, -6.8721e-03,  7.5555e-03,  1.1064e-02,  1.5248e-02,\n",
              "         2.1598e-02, -1.4893e-02,  2.0339e-02, -5.3582e-03,  2.4540e-02,\n",
              "         9.8794e-03, -1.5995e-03, -6.6877e-03,  1.7079e-02,  3.4734e-03,\n",
              "         2.2441e-03, -1.3161e-02, -2.0857e-02,  2.2771e-03, -2.4354e-03,\n",
              "         1.9574e-02, -2.3609e-02,  4.6484e-04, -1.3442e-03, -2.5218e-02,\n",
              "         3.1336e-03, -1.0709e-03, -2.7058e-03,  1.1269e-02,  1.6376e-02,\n",
              "        -5.6799e-03, -1.0760e-02,  1.5046e-02, -2.0044e-02,  1.0390e-02,\n",
              "        -2.2913e-02,  4.3005e-03,  1.4411e-02, -6.9677e-03,  1.8531e-02,\n",
              "        -5.6630e-03, -2.4498e-02, -1.0629e-02, -1.9634e-02, -1.1434e-02,\n",
              "        -2.7090e-03, -1.7934e-02, -1.0526e-02,  1.5943e-02,  1.5836e-02,\n",
              "        -2.1837e-02, -8.5131e-03, -6.6949e-03, -1.5462e-02,  2.5603e-02,\n",
              "        -1.6212e-02, -1.4360e-02,  5.2123e-03,  7.9710e-03,  1.9979e-02,\n",
              "         2.2785e-02, -8.7387e-04,  5.0833e-03,  5.6575e-03, -1.2585e-02,\n",
              "         5.6108e-05,  6.8710e-03,  2.0651e-03, -4.8565e-03,  2.1140e-02,\n",
              "        -1.7278e-02, -1.4110e-02, -2.5588e-02, -1.8632e-02, -6.9808e-04,\n",
              "        -1.3517e-03, -9.4599e-03,  1.1345e-02, -2.0940e-02,  6.4844e-03,\n",
              "        -3.0632e-03,  1.2351e-02, -2.1026e-02,  2.4543e-02, -2.0213e-02,\n",
              "         1.6872e-02, -1.9031e-02,  2.1486e-02, -2.3305e-02,  7.8264e-03,\n",
              "         3.5267e-03, -1.2409e-02,  1.0925e-02, -1.6938e-02, -2.3004e-02,\n",
              "         1.9440e-02, -2.1305e-02,  1.2343e-02,  2.4944e-02, -1.7160e-02,\n",
              "        -2.4338e-02,  2.1103e-02, -1.7935e-02, -1.1369e-03, -1.2694e-02,\n",
              "         1.4929e-02,  4.5850e-03,  5.7325e-04, -2.0888e-02, -1.8908e-02,\n",
              "         1.1299e-02,  2.9103e-03,  1.9055e-02,  2.0394e-02, -2.4382e-02,\n",
              "         1.4680e-02,  1.5490e-02,  2.2962e-03, -2.1041e-02,  1.0880e-02,\n",
              "         3.5470e-03, -1.5568e-02,  1.3308e-02,  2.7859e-03, -2.5045e-02,\n",
              "        -2.6033e-03,  9.5817e-03,  1.9196e-02,  2.0776e-02, -7.3691e-03,\n",
              "        -1.8074e-02,  2.0320e-02, -1.7206e-02,  7.2160e-03, -1.9831e-02,\n",
              "         1.6955e-02,  1.5477e-02,  4.1914e-03, -7.6739e-03, -1.0488e-04,\n",
              "         2.2775e-02, -7.2760e-03,  2.3086e-02, -2.4670e-02, -2.0601e-02,\n",
              "         1.1496e-02,  2.4547e-02,  1.5697e-02,  2.3800e-03, -1.1265e-02,\n",
              "         2.5347e-02, -9.9673e-03,  8.9447e-03,  6.5219e-03,  1.1987e-02,\n",
              "         1.7288e-02, -2.3593e-02,  7.8635e-03, -1.9533e-02,  2.5477e-02,\n",
              "         4.5839e-03,  2.3947e-02, -8.6090e-03, -2.4771e-02, -2.5746e-02,\n",
              "        -1.5091e-02,  2.5133e-02, -3.0051e-03, -1.0800e-02, -6.5737e-03,\n",
              "        -1.4258e-02,  1.3900e-03,  1.2124e-02,  2.4758e-02, -2.6594e-03,\n",
              "         2.0526e-02,  2.9446e-03,  1.1201e-02, -1.6366e-02, -1.3348e-02,\n",
              "        -2.5409e-02,  2.5158e-02,  1.5671e-02,  2.4730e-02, -5.3425e-03,\n",
              "         1.7096e-02, -2.0084e-02,  5.2547e-03, -6.8736e-03,  6.1126e-03,\n",
              "         2.3024e-03,  2.5330e-02, -1.3289e-02,  2.7057e-03,  8.4278e-03,\n",
              "        -1.2352e-02, -1.6297e-02, -7.1020e-03,  1.7321e-02, -5.4258e-03,\n",
              "        -1.1198e-03,  1.4964e-02,  4.1031e-03,  1.6661e-02,  2.5061e-02,\n",
              "         1.3565e-02, -1.6040e-02,  1.1868e-03,  1.9319e-02,  9.9670e-03,\n",
              "        -5.5261e-03, -6.5468e-03, -6.0794e-03,  1.9682e-02, -1.4071e-02,\n",
              "         1.4916e-02, -5.6807e-03, -1.7750e-02,  1.1381e-02,  9.5076e-03,\n",
              "         1.9177e-02,  1.8468e-02,  1.7095e-02, -1.0956e-02,  6.6120e-03,\n",
              "         1.1023e-02, -1.9904e-04,  2.3618e-02,  2.0824e-02, -3.6555e-03,\n",
              "        -2.4372e-02,  2.6093e-03, -1.6578e-02,  3.3199e-04,  1.4494e-02,\n",
              "        -4.4196e-03,  3.9801e-03,  7.8229e-03,  2.3623e-02,  1.3186e-02,\n",
              "         1.2083e-02, -3.0356e-03, -1.8076e-02, -1.3250e-02, -8.3666e-03,\n",
              "        -1.5830e-02,  9.1000e-03, -1.4882e-03,  1.3352e-02,  5.7154e-03,\n",
              "         1.6021e-02, -1.2095e-02, -1.6358e-02, -2.0751e-02,  1.0067e-03,\n",
              "         6.4489e-03,  1.8187e-03, -7.6911e-03,  2.0633e-02,  7.6634e-04],\n",
              "       grad_fn=<SliceBackward0>)"
            ]
          },
          "execution_count": 19,
          "metadata": {},
          "output_type": "execute_result"
        }
      ],
      "source": [
        "first_layer.weight[0][600:900]"
      ]
    },
    {
      "cell_type": "code",
      "execution_count": null,
      "id": "d8347386",
      "metadata": {
        "scrolled": true,
        "id": "d8347386",
        "outputId": "1b9e9e65-9bef-4cf8-aac1-82c15d158e43"
      },
      "outputs": [
        {
          "data": {
            "text/plain": [
              "(tensor([-0.0682, -0.0923, -0.0940,  0.0756, -0.0175, -0.3025,  0.0945, -0.2570,\n",
              "         -0.0983, -0.1161,  0.1883, -0.0350,  0.4268, -0.2735, -0.1689,  0.0428,\n",
              "         -0.1761, -0.0236,  0.0563,  0.0217], grad_fn=<SliceBackward0>),\n",
              " tensor([0.0000, 0.0000, 0.0000, 0.0756, 0.0000, 0.0000, 0.0945, 0.0000, 0.0000,\n",
              "         0.0000, 0.1883, 0.0000, 0.4268, 0.0000, 0.0000, 0.0428, 0.0000, 0.0000,\n",
              "         0.0563, 0.0217], grad_fn=<SliceBackward0>))"
            ]
          },
          "execution_count": 20,
          "metadata": {},
          "output_type": "execute_result"
        }
      ],
      "source": [
        "hidden = first_layer(concat_tensor)\n",
        "hidden_after_activation = torch.relu(hidden)\n",
        "hidden[:20], hidden_after_activation[:20]"
      ]
    },
    {
      "cell_type": "code",
      "execution_count": null,
      "id": "9794d994",
      "metadata": {
        "id": "9794d994",
        "outputId": "aaf40182-4977-43ce-9e8c-581e38ab6b9a"
      },
      "outputs": [
        {
          "data": {
            "text/plain": [
              "torch.Size([128])"
            ]
          },
          "execution_count": 21,
          "metadata": {},
          "output_type": "execute_result"
        }
      ],
      "source": [
        "hidden.shape"
      ]
    },
    {
      "cell_type": "code",
      "execution_count": null,
      "id": "ac60ded7",
      "metadata": {
        "id": "ac60ded7"
      },
      "outputs": [],
      "source": [
        "second_layer = nn.Linear(in_features=128, out_features=1, bias=True)\n"
      ]
    },
    {
      "cell_type": "code",
      "execution_count": null,
      "id": "944dd4ea",
      "metadata": {
        "id": "944dd4ea",
        "outputId": "5e89febf-e5e3-4926-f68a-2fed87b76ede"
      },
      "outputs": [
        {
          "data": {
            "text/plain": [
              "(['PAD', 'PAD', 'the', 'european', 'commission'],\n",
              " tensor([0.5187], grad_fn=<SigmoidBackward0>))"
            ]
          },
          "execution_count": 23,
          "metadata": {},
          "output_type": "execute_result"
        }
      ],
      "source": [
        "second_output = second_layer(hidden_after_activation)\n",
        "final_prediction = torch.sigmoid(second_output)\n",
        "words_window, final_prediction"
      ]
    },
    {
      "cell_type": "code",
      "execution_count": null,
      "id": "31b894da",
      "metadata": {
        "id": "31b894da",
        "outputId": "3783846e-205a-4157-e65c-184665720584"
      },
      "outputs": [
        {
          "data": {
            "text/plain": [
              "tensor([0.5000])"
            ]
          },
          "execution_count": 24,
          "metadata": {},
          "output_type": "execute_result"
        }
      ],
      "source": [
        "torch.sigmoid(torch.zeros(1))"
      ]
    },
    {
      "cell_type": "code",
      "execution_count": null,
      "id": "d1717281",
      "metadata": {
        "id": "d1717281",
        "outputId": "544e0439-0864-49b9-c119-3ef2f6184798"
      },
      "outputs": [
        {
          "data": {
            "text/plain": [
              "['PAD', 'PAD', 'the', 'european', 'commission']"
            ]
          },
          "execution_count": 25,
          "metadata": {},
          "output_type": "execute_result"
        }
      ],
      "source": [
        "get_words_window(sentence, word_idx, window_size)\n"
      ]
    },
    {
      "cell_type": "code",
      "execution_count": null,
      "id": "97b788b1",
      "metadata": {
        "id": "97b788b1",
        "outputId": "ec37c563-6b9f-4639-d81d-7aaed8d98ba5"
      },
      "outputs": [
        {
          "data": {
            "text/plain": [
              "['The DT B-NP O',\n",
              " 'European NNP I-NP B-ORG',\n",
              " 'Commission NNP I-NP I-ORG',\n",
              " 'said VBD B-VP O',\n",
              " 'on IN B-PP O']"
            ]
          },
          "execution_count": 26,
          "metadata": {},
          "output_type": "execute_result"
        }
      ],
      "source": [
        "sentence[:5]"
      ]
    },
    {
      "cell_type": "code",
      "execution_count": null,
      "id": "f4fffd28",
      "metadata": {
        "id": "f4fffd28"
      },
      "outputs": [],
      "source": []
    },
    {
      "cell_type": "markdown",
      "id": "d3f8b574",
      "metadata": {
        "id": "d3f8b574"
      },
      "source": [
        "## 3. Make a Neural Network Model"
      ]
    },
    {
      "cell_type": "code",
      "execution_count": null,
      "id": "05ef02f4",
      "metadata": {
        "id": "05ef02f4",
        "outputId": "ca0a6ae3-9a1f-4d50-da36-3f419b9958b2"
      },
      "outputs": [
        {
          "name": "stdout",
          "output_type": "stream",
          "text": [
            "<class '__main__.NERModel'>\n"
          ]
        },
        {
          "data": {
            "text/plain": [
              "tensor([0.4959], grad_fn=<SigmoidBackward0>)"
            ]
          },
          "execution_count": 27,
          "metadata": {},
          "output_type": "execute_result"
        }
      ],
      "source": [
        "class NERModel(nn.Module):\n",
        "  def __init__(self):\n",
        "    super().__init__()\n",
        "    self.first_layer = nn.Linear(in_features=1500, out_features=128)\n",
        "    self.second_layer = nn.Linear(in_features=128, out_features=1)\n",
        "    \n",
        "  def forward(self, x):\n",
        "#     print(\"forward is called\")\n",
        "#     print(x)\n",
        "    hidden_representation = self.first_layer(x)\n",
        "    hidden_after_activation = torch.relu(hidden_representation)\n",
        "    scalar_value = self.second_layer(hidden_after_activation)\n",
        "    probability = torch.sigmoid(scalar_value)\n",
        "    return probability\n",
        "  \n",
        "\n",
        "model = NERModel()\n",
        "print(type(model))\n",
        "model(concat_tensor)"
      ]
    },
    {
      "cell_type": "code",
      "execution_count": null,
      "id": "4dce10ae",
      "metadata": {
        "id": "4dce10ae"
      },
      "outputs": [],
      "source": [
        "class NERModelWord(nn.Module):\n",
        "  def __init__(self):\n",
        "    super().__init__()\n",
        "    self.first_word = nn.Linear(in_features=300, out_features=128)\n",
        "    self.second_word = nn.Linear(300, 128)\n",
        "    self.third_word = nn.Linear(300, 128)\n",
        "    self.fourth_word = nn.Linear(300, 128)\n",
        "    self.fifth_word = nn.Linear(300, 128)\n",
        "    \n",
        "    self.sixth_word = nn.Linear(300, 128)\n",
        "\n",
        "    self.first_layer = nn.Linear(in_features=1800, out_features=128)\n",
        "    self.second_layer = nn.Linear(in_features=128, out_features=1)\n",
        "    \n",
        "  def forward(self, x1, x2, x3, x4, x5):\n",
        "#     print(\"forward is called\")\n",
        "#     print(x)\n",
        "    \n",
        "    \n",
        "#     hidden_representation = self.first_layer(x)\n",
        "    hidden_representation = self.first_word(x1) + self.second_word(x2) ~ \n",
        "\n",
        "    hidden_after_activation = torch.relu(hidden_representation)\n",
        "    scalar_value = self.second_layer(hidden_after_activation)\n",
        "    probability = torch.sigmoid(scalar_value)\n",
        "    return probability"
      ]
    },
    {
      "cell_type": "markdown",
      "id": "c85a3ba8",
      "metadata": {
        "id": "c85a3ba8"
      },
      "source": [
        "## 4. Implement a train loop"
      ]
    },
    {
      "cell_type": "code",
      "execution_count": null,
      "id": "74b595af",
      "metadata": {
        "id": "74b595af",
        "outputId": "72e8aac5-5001-486c-f402-a742347de3b2"
      },
      "outputs": [
        {
          "data": {
            "text/plain": [
              "'\\nFor Epoch in NumEpochs:\\n  For DataSample in TrainingSet:\\n    TrainWithDataSample(Model, DataSample)\\n\\n'"
            ]
          },
          "execution_count": 28,
          "metadata": {},
          "output_type": "execute_result"
        }
      ],
      "source": [
        "'''\n",
        "For Epoch in NumEpochs:\n",
        "  For DataSample in TrainingSet:\n",
        "    TrainWithDataSample(Model, DataSample)\n",
        "\n",
        "'''"
      ]
    },
    {
      "cell_type": "code",
      "execution_count": null,
      "id": "6750b643",
      "metadata": {
        "id": "6750b643",
        "outputId": "97bf516c-8b51-49f3-e5af-df94c62d5625"
      },
      "outputs": [
        {
          "data": {
            "text/plain": [
              "['The DT B-NP O',\n",
              " 'European NNP I-NP B-ORG',\n",
              " 'Commission NNP I-NP I-ORG',\n",
              " 'said VBD B-VP O',\n",
              " 'on IN B-PP O',\n",
              " 'Thursday NNP B-NP O',\n",
              " 'it PRP B-NP O',\n",
              " 'disagreed VBD B-VP O',\n",
              " 'with IN B-PP O',\n",
              " 'German JJ B-NP B-MISC',\n",
              " 'advice NN I-NP O',\n",
              " 'to TO B-PP O',\n",
              " 'consumers NNS B-NP O',\n",
              " 'to TO B-VP O',\n",
              " 'shun VB I-VP O',\n",
              " 'British JJ B-NP B-MISC',\n",
              " 'lamb NN I-NP O',\n",
              " 'until IN B-SBAR O',\n",
              " 'scientists NNS B-NP O',\n",
              " 'determine VBP B-VP O',\n",
              " 'whether IN B-SBAR O',\n",
              " 'mad JJ B-NP O',\n",
              " 'cow NN I-NP O',\n",
              " 'disease NN I-NP O',\n",
              " 'can MD B-VP O',\n",
              " 'be VB I-VP O',\n",
              " 'transmitted VBN I-VP O',\n",
              " 'to TO B-PP O',\n",
              " 'sheep NN B-NP O',\n",
              " '. . O O']"
            ]
          },
          "execution_count": 29,
          "metadata": {},
          "output_type": "execute_result"
        }
      ],
      "source": [
        "dataset_in_sentence[4]"
      ]
    },
    {
      "cell_type": "code",
      "execution_count": null,
      "id": "936e1c90",
      "metadata": {
        "id": "936e1c90"
      },
      "outputs": [],
      "source": [
        "loss_fn = torch.nn.BCELoss()"
      ]
    },
    {
      "cell_type": "code",
      "execution_count": null,
      "id": "d163bc90",
      "metadata": {
        "id": "d163bc90",
        "outputId": "12ec7e81-28d2-4c87-8f88-7946af1ecb6c"
      },
      "outputs": [
        {
          "data": {
            "text/plain": [
              "0.6931471805599453"
            ]
          },
          "execution_count": 31,
          "metadata": {},
          "output_type": "execute_result"
        }
      ],
      "source": [
        "from math import log\n",
        "-log(0.5)"
      ]
    },
    {
      "cell_type": "code",
      "execution_count": null,
      "id": "6dd30951",
      "metadata": {
        "scrolled": true,
        "id": "6dd30951",
        "outputId": "c33821c7-d684-41e7-a7ca-f5c1357dd741"
      },
      "outputs": [
        {
          "name": "stdout",
          "output_type": "stream",
          "text": [
            "0.6560989022254944\n",
            "0.6399050354957581\n",
            "0.6489315032958984\n",
            "0.8474754691123962\n",
            "0.5633457899093628\n",
            "0.9032095074653625\n",
            "0.5906470417976379\n",
            "0.5854349136352539\n",
            "0.5068738460540771\n",
            "0.5365739464759827\n",
            "0.46314737200737\n",
            "0.47467195987701416\n",
            "0.5720842480659485\n",
            "0.3640608787536621\n",
            "0.2275027483701706\n",
            "0.3622237741947174\n",
            "0.30291855335235596\n",
            "0.21142800152301788\n",
            "1.108893632888794\n",
            "0.792802631855011\n",
            "0.23962511122226715\n",
            "0.6343240737915039\n",
            "0.48289063572883606\n",
            "0.839089572429657\n",
            "0.25012698769569397\n",
            "0.25959694385528564\n",
            "0.21995367109775543\n",
            "0.3456287086009979\n",
            "0.11637412011623383\n",
            "0.19501881301403046\n"
          ]
        }
      ],
      "source": [
        "model = NERModel()\n",
        "optimizer = torch.optim.Adam(model.parameters(), lr=0.001)\n",
        "\n",
        "'''\n",
        "on-the-fly method to get a data sample\n",
        "'''\n",
        "for sentence in dataset_in_sentence[:30]:\n",
        "  for wrd_idx in range(len(sentence)):\n",
        "    words_window = get_words_window(sentence, wrd_idx, 2)\n",
        "    flattened_vector = make_flattened_vector_for_words_window(words_window)\n",
        "    prediction = model(flattened_vector)\n",
        "    \n",
        "    label = sentence[wrd_idx].split(' ')[-1] in ('B-LOC', 'I-LOC')\n",
        "    label_tensor = torch.Tensor([label]).float()\n",
        "    loss = loss_fn(prediction, label_tensor) # Calculate loss\n",
        "    loss.backward() # Backpropagate the loss to get the gradient\n",
        "    optimizer.step() # Update the parameters\n",
        "    optimizer.zero_grad() # Reset the gradient of the parameters\n",
        "    print(loss.item())\n",
        "#     print(prediction.item(), label_tensor, loss.item())\n",
        "#     print(words_window, prediction, label)\n",
        "    break"
      ]
    },
    {
      "cell_type": "code",
      "execution_count": null,
      "id": "4e534c68",
      "metadata": {
        "id": "4e534c68",
        "outputId": "9465469e-3a2e-4c09-a968-ab0037ec30db"
      },
      "outputs": [
        {
          "data": {
            "text/plain": [
              "'\\nPrepare training data before we start the training stage\\n'"
            ]
          },
          "execution_count": 33,
          "metadata": {},
          "output_type": "execute_result"
        }
      ],
      "source": [
        "'''\n",
        "Prepare training data before we start the training stage\n",
        "'''\n",
        "\n"
      ]
    },
    {
      "cell_type": "code",
      "execution_count": null,
      "id": "2868525f",
      "metadata": {
        "id": "2868525f"
      },
      "outputs": [],
      "source": [
        "def prepare_dataset(dataset_in_sentence):\n",
        "  total_data_sample = []\n",
        "  for sentence in dataset_in_sentence[:100]:\n",
        "    for wrd_idx in range(len(sentence)):\n",
        "      words_window = get_words_window(sentence, wrd_idx, 2)\n",
        "      flattened_vector = make_flattened_vector_for_words_window(words_window)    \n",
        "      label = sentence[wrd_idx].split(' ')[-1] in ('B-LOC', 'I-LOC')\n",
        "      data_sample = (flattened_vector, label)\n",
        "      total_data_sample.append(data_sample)\n",
        "  return total_data_sample\n",
        "\n",
        "total_data_sample = prepare_dataset(dataset_in_sentence)"
      ]
    },
    {
      "cell_type": "code",
      "execution_count": null,
      "id": "166aae1b",
      "metadata": {
        "scrolled": true,
        "id": "166aae1b",
        "outputId": "79b108eb-d3a6-4126-c591-5b79e223cdfd"
      },
      "outputs": [
        {
          "data": {
            "text/plain": [
              "(1529,\n",
              " (tensor([-0.4737, -0.1800, -0.4015,  ...,  1.0656, -0.0622,  0.4095]), False))"
            ]
          },
          "execution_count": 35,
          "metadata": {},
          "output_type": "execute_result"
        }
      ],
      "source": [
        "len(total_data_sample), total_data_sample[400]"
      ]
    },
    {
      "cell_type": "code",
      "execution_count": null,
      "id": "e753aa53",
      "metadata": {
        "id": "e753aa53"
      },
      "outputs": [],
      "source": [
        "class WindowWordDataset:\n",
        "  def __init__(self, txt_path):\n",
        "    \n",
        "    with open(txt_path) as f:\n",
        "      string = ''.join(f.readlines())\n",
        "    dataset = string.split('\\n')\n",
        "    self.data_in_sentence = [list(group) for k, group in groupby(dataset, lambda x: x == \"\") if not k]\n",
        "    self.data_samples = self.prepare_entire_data_sample()\n",
        "    \n",
        "  def prepare_entire_data_sample(self):\n",
        "    total_data_sample = []\n",
        "    for sentence in self.data_in_sentence:\n",
        "      for wrd_idx in range(len(sentence)):\n",
        "        words_window = get_words_window(sentence, wrd_idx, 2)\n",
        "        flattened_vector = make_flattened_vector_for_words_window(words_window)    \n",
        "        label = sentence[wrd_idx].split(' ')[-1] in ('B-LOC', 'I-LOC')\n",
        "        data_sample = (flattened_vector, label, words_window)\n",
        "        total_data_sample.append(data_sample)\n",
        "    return total_data_sample\n",
        "  \n",
        "  def __len__(self):\n",
        "    return len(self.data_samples)\n",
        "  \n",
        "  def __getitem__(self, idx):\n",
        "    return self.data_samples[idx][:2]\n",
        "  \n",
        "dataset = WindowWordDataset('train.txt')"
      ]
    },
    {
      "cell_type": "code",
      "execution_count": null,
      "id": "470e4f67",
      "metadata": {
        "id": "470e4f67",
        "outputId": "1228c792-9c4c-4df5-f813-cf84fa57da5f"
      },
      "outputs": [
        {
          "data": {
            "text/plain": [
              "204567"
            ]
          },
          "execution_count": 37,
          "metadata": {},
          "output_type": "execute_result"
        }
      ],
      "source": [
        "len(dataset)"
      ]
    },
    {
      "cell_type": "code",
      "execution_count": null,
      "id": "37081654",
      "metadata": {
        "scrolled": false,
        "id": "37081654",
        "outputId": "9ff685ab-9fb8-4298-8ca1-fc5a4cb77cf1"
      },
      "outputs": [
        {
          "data": {
            "text/plain": [
              "(tensor([ 1.0857,  0.1658, -0.7905,  ...,  0.0020,  0.7095,  0.2967]), False)"
            ]
          },
          "execution_count": 38,
          "metadata": {},
          "output_type": "execute_result"
        }
      ],
      "source": [
        "dataset[245]"
      ]
    },
    {
      "cell_type": "code",
      "execution_count": null,
      "id": "5881a8a1",
      "metadata": {
        "scrolled": true,
        "id": "5881a8a1",
        "outputId": "5b3ac8b1-c8d5-4af0-97b5-16a187b1ab4c"
      },
      "outputs": [
        {
          "data": {
            "text/plain": [
              "(tensor([[-0.7199,  0.0743,  0.3479,  ..., -0.4654, -0.1551,  0.4396],\n",
              "         [-0.3062,  0.0885,  0.0152,  ..., -0.0091, -0.0848, -0.0733],\n",
              "         [ 0.0466,  0.2132, -0.0074,  ..., -0.2441, -0.0308, -0.0318],\n",
              "         ...,\n",
              "         [-0.2413,  0.1513,  0.0168,  ...,  0.0000,  0.0000,  0.0000],\n",
              "         [ 0.2887, -0.1602,  0.0302,  ..., -0.1604,  0.0467, -0.0706],\n",
              "         [ 0.0000,  0.0000,  0.0000,  ...,  0.1541,  0.4886,  0.1367]]),\n",
              " tensor([0., 0., 0., 0., 0., 0., 0., 0., 0., 0., 0., 0., 0., 0., 0., 0.]))"
            ]
          },
          "execution_count": 39,
          "metadata": {},
          "output_type": "execute_result"
        }
      ],
      "source": [
        "from torch.utils.data import DataLoader\n",
        "\n",
        "def custom_collate_fn(raw_batch):\n",
        "  '''\n",
        "  collate raw batch (a list of tuple data sample)\n",
        "  '''\n",
        "  \n",
        "  input_vectors = []\n",
        "  labels = []\n",
        "  for data_sample in raw_batch:\n",
        "    input_vector = data_sample[0]\n",
        "    label = data_sample[1]\n",
        "    \n",
        "    input_vectors.append(input_vector)\n",
        "    labels.append(label)\n",
        "#   print(input_vectors)\n",
        "#   print(labels)\n",
        "  \n",
        "  input_tensor = torch.stack(input_vectors) # stack a list of tensor into a new dimension\n",
        "#   concat_tensor = torch.cat(input_vectors) # this concatenate to an existing dimension\n",
        "  label_tensor = torch.Tensor(labels)\n",
        "#   print(input_tensor.shape, concat_tensor.shape)\n",
        "  return input_tensor, label_tensor \n",
        "  \n",
        "\n",
        "train_loader = DataLoader(dataset, batch_size=16, shuffle=True, collate_fn=custom_collate_fn, drop_last=True)\n",
        "batch = next(iter(train_loader))\n",
        "batch"
      ]
    },
    {
      "cell_type": "code",
      "execution_count": null,
      "id": "3c127044",
      "metadata": {
        "id": "3c127044",
        "outputId": "43d79fc0-1968-4cfa-d4dd-53e58fe69e95"
      },
      "outputs": [
        {
          "data": {
            "text/plain": [
              "(204560, 204567)"
            ]
          },
          "execution_count": 40,
          "metadata": {},
          "output_type": "execute_result"
        }
      ],
      "source": [
        "len(train_loader) * train_loader.batch_size, len(train_loader.dataset)"
      ]
    },
    {
      "cell_type": "code",
      "execution_count": null,
      "id": "b9264472",
      "metadata": {
        "id": "b9264472",
        "outputId": "ba0093cb-1c70-4196-902e-02fb05d02560"
      },
      "outputs": [
        {
          "data": {
            "text/plain": [
              "204560"
            ]
          },
          "execution_count": 41,
          "metadata": {},
          "output_type": "execute_result"
        }
      ],
      "source": [
        "204567//16 * 16"
      ]
    },
    {
      "cell_type": "code",
      "execution_count": null,
      "id": "d29a6426",
      "metadata": {
        "id": "d29a6426",
        "outputId": "eef79901-0da7-4228-9c56-535b814808ce"
      },
      "outputs": [
        {
          "data": {
            "text/plain": [
              "'\\nVanilla Gradient Descent\\n\\nweights -= weights.grad * lr\\n\\n'"
            ]
          },
          "execution_count": 42,
          "metadata": {},
          "output_type": "execute_result"
        }
      ],
      "source": [
        "'''\n",
        "Vanilla Gradient Descent\n",
        "\n",
        "weights -= weights.grad * lr\n",
        "\n",
        "'''"
      ]
    },
    {
      "cell_type": "code",
      "execution_count": null,
      "id": "96791a45",
      "metadata": {
        "id": "96791a45"
      },
      "outputs": [],
      "source": [
        "from tqdm import tqdm\n",
        "import itertools \n",
        "model = NERModel()\n",
        "optimizer = torch.optim.Adam(model.parameters(), lr=0.001)\n",
        "train_loader = DataLoader(dataset, batch_size=64, shuffle=False, collate_fn=custom_collate_fn, drop_last=True)\n",
        "\n",
        "loss_record = []\n",
        "# num_epochs = 5\n",
        "num_iteration = 0\n",
        "target_num_iteration = 10000\n",
        "\n",
        "# for epoch in tqdm(range(num_epochs)):\n",
        "for batch in itertools.cycle(train_loader):\n",
        "  input_tensor, label = batch # input_tensor = batch[0] // label = batch[1]\n",
        "  prediction = model(input_tensor)\n",
        "  loss = loss_fn(prediction, label.unsqueeze(1)) # Calculate loss\n",
        "  loss.backward() # Backpropagate the loss to get the gradient\n",
        "  optimizer.step() # Update the parameters\n",
        "  optimizer.zero_grad() # Reset the gradient of the parameters\n",
        "  loss_record.append(loss.item())\n",
        "  num_iteration += 1 \n",
        "  if num_iteration > target_num_iteration:\n",
        "    break"
      ]
    },
    {
      "cell_type": "code",
      "execution_count": null,
      "id": "b411593b",
      "metadata": {
        "scrolled": false,
        "id": "b411593b",
        "outputId": "53f15863-8279-42c4-c68a-fe1c16afd9be"
      },
      "outputs": [
        {
          "data": {
            "text/plain": [
              "[<matplotlib.lines.Line2D at 0x7f2a96ad58e0>]"
            ]
          },
          "execution_count": 44,
          "metadata": {},
          "output_type": "execute_result"
        },
        {
          "data": {
            "image/png": "iVBORw0KGgoAAAANSUhEUgAAAXQAAAD4CAYAAAD8Zh1EAAAAOXRFWHRTb2Z0d2FyZQBNYXRwbG90bGliIHZlcnNpb24zLjUuMSwgaHR0cHM6Ly9tYXRwbG90bGliLm9yZy/YYfK9AAAACXBIWXMAAAsTAAALEwEAmpwYAAAlsUlEQVR4nO3deZwcdZ3/8dcnCRHFAzFRWYIGNR5xPYARQXQXBTXgPsi6eBBXFBfNT3fZxWV3NcoprsohLCrhCMgthBg5IuSAkIQAOSfkPpncE0Jmcp+TzGQ+vz+6etLT00d1d/X0dPX7+Xjkke6q71R9q6v7U9/61vcwd0dERKpfr0pnQEREoqGALiISEwroIiIxoYAuIhITCugiIjHRp1I77tevnw8cOLBSuxcRqUrz5s3b6u79M62rWEAfOHAg9fX1ldq9iEhVMrP12dapykVEJCYU0EVEYkIBXUQkJhTQRURiIm9AN7N7zazJzJbkSHOWmS0ws6Vm9kK0WRQRkTDClNDvB4ZkW2lmxwK3A+e7+0eBr0eSMxERKUjegO7u04HtOZJ8C3jc3TcE6ZsiypuIiBQgijr0DwJvN7NpZjbPzL6TLaGZDTezejOrb25ujmDXksmExZvZtvdgpbMhIt0sioDeBzgV+ArwZeAqM/tgpoTuPsrd69y9rn//jB2dpETb9x3iR396hUseUKctkVoTRU/RRmCbu+8D9pnZdOATwKoIti0FajvcDsCmnQcqnBMR6W5RlNCfAj5rZn3M7E3Ap4HlEWxXREQKkLeEbmaPAmcB/cysEbgGOArA3e909+VmNhFYBLQD97h71iaOIiJSHnkDursPC5HmJuCmSHIkIiJFUU9REZGYUEAXEYkJBXQRkZhQQBcRiQkFdBGRmFBAFxGJCQV0EZGYUECPKfdK50BEupsCetxYpTMgIpWigC4iEhMK6CIiMaGALiISEwroIiIxoYAuIhITCugiIjGhgC4iEhN5A7qZ3WtmTWaWcxYiM/uUmbWZ2deiy56IiIQVpoR+PzAkVwIz6w3cADwbQZ5ERKQIeQO6u08HtudJ9u/AX4CmKDIlIiKFK7kO3cxOAL4K3BEi7XAzqzez+ubm5lJ3LTlpMBeRWhPFQ9FbgZ+6e3u+hO4+yt3r3L2uf//+EexaRESS+kSwjTpgtJkB9APOM7M2d38ygm1L0TRKl0itKTmgu/tJyddmdj/wtIK5iEj3yxvQzexR4Cygn5k1AtcARwG4+51lzZ2IiISWN6C7+7CwG3P3i0vKjYiIFE09RUVEYkIBXUQkJhTQRURiQgFdRCQmFNBFRGJCAV1EJCYU0GNLY7mI1BoF9JgxdfkXqVkK6CIiMaGALiISEwroIiIxoYAuIhITCugiIjGhgC4iEhMK6CIiMaGALiISE3kDupnda2ZNZrYky/p/NrNFZrbYzGaY2Seiz6aIiOQTpoR+PzAkx/q1wN+7+8eAXwKjIsiXiIgUKMwUdNPNbGCO9TNS3s4CBkSQLymRaygXkZoTdR36JcCEbCvNbLiZ1ZtZfXNzc8S7FgDTUC4iNSuygG5mnycR0H+aLY27j3L3Onev69+/f1S7FhERQlS5hGFmHwfuAc51921RbFOKo6oWkdpVcgndzN4DPA5c5O6rSs+SREFVLyK1J28J3cweBc4C+plZI3ANcBSAu98JXA28A7jdElGkzd3rypVhERHJLEwrl2F51n8f+H5kORIRkaKop6iISEwooIuIxIQCuohITCigi4jEhAK6iEhMKKDHlDoYidQeBfSYUYcikdqlgC4iEhMK6FVg1ZY9NDTtqXQ2RKSHi2RwLimvL/3fdADWXf+VCudERHoyldBFRGJCAV1EJCYU0EVEYkIBXUQkJhTQRURiQgFdRCQm8gZ0M7vXzJrMbEmW9WZmvzezBjNbZGanRJ9NERHJJ0wJ/X5gSI715wKDgn/DgTtKz5aUSkO5iNSevAHd3acD23MkGQo86AmzgGPN7PioMiiF0VAuIrUrijr0E4CNKe8bg2VdmNlwM6s3s/rm5uYIdi0iIknd+lDU3Ue5e5271/Xv3787dy0iEntRBPRNwIkp7wcEy0REpBtFEdDHAd8JWrucDuxy980RbFeKoIehPcOCjTtZsmlXpbMhNSbvaItm9ihwFtDPzBqBa4CjANz9TmA8cB7QAOwHvleuzEp4ejhaWf848mVAI2RK98ob0N19WJ71DvxbZDkSEZGiqKeoiEhMKKCLiMSEArqISEwooIuIxIQCuohITCigx5Tao4vUHgX0mFH7c5HapYAuIhITCugiIjGhgC4iEhMK6CIiMaGALiISEwroIiIxoYAuIhITCugiIjERKqCb2RAzW2lmDWY2IsP695jZVDObb2aLzOy86LMarZFTG3hyvmbKE5H4yBvQzaw3MBI4FxgMDDOzwWnJrgTGuPvJwIXA7VFnNGo3TVrJjx9bUOlsiEiZzFi9lcsfW0BiDp7aEKaEfhrQ4O5r3P0QMBoYmpbGgbcGr98GvBZdFqUYtfQlFsnkW3fP5vEauwvPOwUdcAKwMeV9I/DptDTXAs+a2b8DxwDnRJI7KZiZRnMRqVVRPRQdBtzv7gNITBj9kJl12baZDTezejOrb25ujmjXIiIC4QL6JuDElPcDgmWpLgHGALj7TOBooF/6htx9lLvXuXtd//79i8uxiIhkFCagzwUGmdlJZtaXxEPPcWlpNgBnA5jZR0gEdBXBRUS6Ud6A7u5twKXAJGA5idYsS83sOjM7P0j2X8APzGwh8ChwseupnIhItwrzUBR3Hw+MT1t2dcrrZcCZ0WZNiqHrqEhn7lArbQXUUzSm1NpFal0t/gQU0EVEYkIBXUQkJhTQRURiouoC+tSVTZx98zTWbd1X6ayIiPQoVRfQ9x1sY3XzPg4dbq90Vno0tXYRSailX0LVBXQj8eha8SoztW4RqV3VF9AVr0REMqq6gJ7kPfBGat767Yyd11jpbIhIjQrVU7QnSRbQe2KVywV3zATga6cOqHBORKQWVV0JPVnl0hMDuohIJVVdQE+W0XtilYuI9Dy11OKr6gK6HoqKSBi1GCqqLqAn1dBFV0QklKoL6LV41RURCaP6ArqpY5GISCahArqZDTGzlWbWYGYjsqT5hpktM7OlZvZItNlM2U+5NiwiUuXytkM3s97ASOCLQCMw18zGBbMUJdMMAn4GnOnuO8zsneXKcJJaueSmT0dqXS3+BsKU0E8DGtx9jbsfAkYDQ9PS/AAY6e47ANy9KdpsHqF26LnpDkaks1oKFWEC+gnAxpT3jcGyVB8EPmhmL5vZLDMbkmlDZjbczOrNrL65ubmoDHcE9KL+WkRqRS0WbqJ6KNoHGAScBQwD7jazY9MTufsod69z97r+/fsXtSOrydMkIpJfmIC+CTgx5f2AYFmqRmCcu7e6+1pgFYkAXza11PtLRCSMMAF9LjDIzE4ys77AhcC4tDRPkiidY2b9SFTBrIkumylU5SIiklHegO7ubcClwCRgOTDG3Zea2XVmdn6QbBKwzcyWAVOB/3H3beXIcE8ebVFEpJJCDZ/r7uOB8WnLrk557cDlwb+y0ow8uek6J9JZLRX+qq6naNLCjTsrnYUeTZc9qXW1WPiruoCePEXXPb0sZzoRkVpTfQG99i66IiKhVF9AV2VCRsMfrOeHD82rdDZEpIKqL6Arnmf07LItTFz6esf7GnoOJJJRLfZVqbqALrnpeifSWS0N5Fd1AV0BS0TCUCuXalB750hEJJSqC+h6KCoiklnVBfRadvu0Bq77q9rfi0hmVRfQ41gt1nq4nfb2/A9ubpy4kntfXtsNORKRalR9Ab3SGSiDQVdM4OdPLK50NkRiqZZaL1ZfQE8ros/fsIN9B9uyph87r5EXVhU3O1J3Gj13Y/5Ekpe7s3H7/kpnQ3qAOBb+8qm6gJ5qdfNevnr7DP7tkVeypvnvPy/ku/fO6cZcSSXd/eIaPnfjVJZv3l3prIh0u6oL6KkF9N+MXwHAkk27KpQb6WnmrN0BoFK61KTqC+gprycv31KxfEhmq5v3snXvwUpnQ6QmhQroZjbEzFaaWYOZjciR7gIzczOriy6L6fso15bjpVIPgs6++QU+d8PUyuw8RQ09BxPpkDegm1lvYCRwLjAYGGZmgzOkewtwGTA76kym7aksW7123FIGjnimLNvuTj3hgneg9XDF9t0Tjl96hlq8qIcpoZ8GNLj7Gnc/BIwGhmZI90vgBqAlwvx1m/tnrKt0FkREShImoJ8ApLapawyWdTCzU4AT3T1nEdfMhptZvZnVNzcX15QwcwmsOoplSzbt4saJKyqdDSnC04teY8it02tySNZqVR1RIVolPxQ1s17ALcB/5Uvr7qPcvc7d6/r371/c/jJvuahthbV+2z4eiKAE/48jX+b2aatpO9xeeqaqyHPLtvCTsQu7dZ9Rx90fj17Aitf30BaiR69IpYQJ6JuAE1PeDwiWJb0F+FtgmpmtA04HxpXrwWglhsT8xl0zuWbcUvYfyt6BKYz2Gi3d/eDBesbUN1Y6GzVj864DmkS9RoUJ6HOBQWZ2kpn1BS4ExiVXuvsud+/n7gPdfSAwCzjf3evLkuMK2H2gtEDe02zYtp+PXTuJDdvi21a7XNf9argmn/GbKQwd+XKlsyEVkDegu3sbcCkwCVgOjHH3pWZ2nZmdX+4MpjtwqHItKKrhxxzG2Fca2dPSxuPzK1tq3newrWwdgKI+V2o9I9WgT5hE7j4eGJ+27Oosac8qPVvZVaLaIqofs5mB95wJsSp9gfrmqJks2bSbddd/JbJtKu5Kukp/z7tTVfcUzbe0khqa9vD4K91fAs705Z26oont+w51vO8pn9aSTRpvRcqnFu+qqi6gRx2Nzvvdi6HTFnKhP+eW6Vw+JnPLjlwlBnePpBVM8su8/1Ab37t/LhffpwHKROKu6gJ65inonJbWw0W1QlnWjaPyHQ6avOWqdPm/ya/ygSsmlNyiJinZzG5t874u6+J9J1qeo+s5FWYiXVVfQM9SQv/M9VMYfPWk8u67rFtPeHTOBgD2tpQW0JN3AbVUfyhS66ovoGdYtvdgW0cdcZip3HLJ1ROwmC1fP2FFlzyFDbKTl22JbnyZmqtP7P4DXvn6Hm6dvKrb9yuZ1WJhpvoCeoYiekvrkTrn26Y2lLT9TF+CfKHB3dm860DGdXe+sJoFjTsLzwdHSuuRcNix7xCf/vXkbq1mqpxof82Zq/o6u+COGdw6+dWKNq2VrmqpmixUs8WeJN+T60WNicku7nxhNXPWbi94+7lOfbbS+z0vruVX45fn+Lvw+y9nufKlhq1s2X2Q55YlxpFf3bSX9nanV6/4FN/L3bIh17lsDR5m12Lrip6oFs9D9ZXQ86ZI/OKun7CCKSuaCt5+pqC9L0+Ja8bqrQXuI8e6LK8LtetAa+cFGT64ZxZv5o4XVpewl8L05FmEDrW1c7AtmpJ1Ld7qS89QfQG93CWw8m4+2EdlfvGZPrv5G3aG/vvlm3dzz4trCtrns0tf73j9uRu7b+KLQoPqZ2+YwoeunFjSPmuxRCg9S9UF9HI/7Oqu0lVL62EGjniGu6d3DpCRH13K8WSqB25o2sM375oZqt733N+9yP8+k6haen1XC1c9uSRvm/nhD80rLL8lClPXnUnTHk2bJ9WvCgN6eRVTei70L9xh5/5Elcg9L2Uu8XbXhWXdtv3MXrudOesKe97ws8cX8dCs9bzYUFh1U9UqQznikdkbaNaFRCJUdQG93M/vuiOQ5tpFpW7bC524oacOC568IG/Z3cKCjTsZOOIZVr6+J7rtR3TcG7bt5+dPLOZTv5oczQZFqMKAnm889HIG5GybjioGH273TvmPcnYco7bqeK/96zLGL94MwLSV2R+Or27ey/ptXXvRliLfXd7M1dt4csGmnGkkOrX0kLrqmi0ufW1XWbffLSX0LDspppllVHa3tDF33XY+NfA4AJr2tNCnVy+OO6Zvzr8rtSNX1DLVoefK4dk3v1DWfWcy7O5Zke1Tskucj571/Sy3qiuh7z9Y3k4bUdShT1yyuaD0Sb/469KC912IXOHmPx6dz9fvPPJw9LRfPc8pv3wuY9qrnlzCrDXbAPjpXxZFnc3IlOOGpJwtlNyd55ZtKWhwtr0H23rcRVUqp+oCepgfVClf8ChK6MW0fwdY8fqeyFtbPFHgJBaHQ3wAD81az8G2RNDZuvdQntSVF8U5LfbiUEi12eTlTfzgwXrumBaub8D2fYf422sm8Ycp4XpHNzTtYeKS1/MnrHJR9SeoRqECupkNMbOVZtZgZiMyrL/czJaZ2SIze97M3ht9VhPe1Dd3LZED33+w+NnvPnrNJB6bG67L/WNzN7Bp54EuP/Z8U9a5578wFVsS3JM2qNe1f11W1HaqVanPCQaOeCZn1Vc5q+S27k1czDftzDyMRLb0Ty96LVT6c26Zzg8f7t5mpJBo4x/2N1WqJZt28aErJzJ52Zaa6vKflDegm1lvYCRwLjAYGGZmg9OSzQfq3P3jwFjgxqgzmnTG+9+RN02hJeT0Ev1vn808wFLqj3lPSys//ctivn3P7C7pJi7NUwoK8T2bvLypqK/j3910pPPOa2mBoac+FB18dWkdeqJWaOepdJ0fbBf3d1F6/JVGBl0xPn/CMmnccYCf/mVxt+xrfjA59tQcD8LzmbB4Mw1NpbWMmr1mGwNHPMOW3S0lbadQYUropwEN7r7G3Q8Bo4GhqQncfaq7J/t1zwIGRJvNI8oRk8KWiFK1B9WcW/ceLCrw5nuANn1Vc871O/YdoqU1963lZ66fcmR/ZhTz6d3/8tqC/6ZQ+8s1mFWGw91/qI2fjF3Izv3Zq4oc2N3SyqG2wiYayXXB/MZdM7lw1MyM69LPY74L78Oz1nPRH7sWJLK5fMxCWg/XVmnVoeOYl2zK3pCipfVwl/P8oz+9wjm3TC9p/w/OWg90f0OHMAH9BGBjyvvGYFk2lwATMq0ws+FmVm9m9c3NuQNWNvmaLRajqC7pJWQjzK1gvs2f/Mvn+McyzOyevt/urLJpaT3MbVNeLTiQ5pP6eT82dyNj6hu5dfKr2dM7fPzaZ7nkgbld1r2Q50Lbdd8Jc9ZuZ9aazD/uobcVdh6vfHIJL74aXYeufAWDapLpd5OrieiHr5rIF26eVtI+L7l/Ltc8tSTjuu6+jEb6UNTMvg3UATdlWu/uo9y9zt3r+vfvH+WuQ/v0rydnLSklFXqb3GUgrBB/c6QDTOaHoGGuWysK6DBTaB4r4cNXTeS3z67i4aB0k+qnYxcVNF1gKVZuSQwvnClo/uufXil4e8m67uz720ND056O0Rq709QVTXz4qoksCKoq4ijf77lxR+F36KmeX9HEAzO7fmcrIUxA3wScmPJ+QLCsEzM7B7gCON/dy9afOV+ca89z9rbsPpi1pJTPhaNm0bij84iBew+2hRrgKtdtX3dp3lNcfV5L62GeX74l6/r0z6RUBzKUGB+r3xjJOO43TVqZN83G7aX9wDuNmOnOGb95Pu/fnHPLdK4Zl2y22n0PO5J3HPPW7+i2fab71TPLQk/kUkz1aDnsaWnlt5NWVuQinEuYgD4XGGRmJ5lZX+BCYFxqAjM7GbiLRDAv/mlECPlKrtNWFleVE8byzbu5LWgiVkjNT/Oeg/zDH17qeH+g9XDervOGRf6QLFOgTPfKhq4/7B88WM8lD2RvOfTj0QsKzsvUHA+ui212+sqGHZ2qDzI9p0jW1xfaCzf1fC/KMmFJtq9EsfXXTXta8j5LKVXyuKLslQyJDoBhq3LufjHzc5qZq7fxVEp1yYzVWznz+imdlmVT6OH80+2FVXvdNGklt01tYNyCzC2MKtX+IG9Ad/c24FJgErAcGOPuS83sOjM7P0h2E/Bm4M9mtsDMxmXZXMmKHU2vMEe+Delf9OTbXLlID/bpHYY+c/0ULn9sQc4c9OoFGyIeP/zX41fkTXPRH+d0WZavvjZM2/VUM1Zv5Xv3d62fTiomnr++q4V/un0GUzNc0KO+MJ5/28u8vivc3U4pu77gjhl8596u56NcorqL3Lr3IF/5/UuM+Muigi4U6WmH3T2Ly1IKCys2J6oYc90RZypohcnCKwUMIw1Hnju0tfesEnqorv/uPh4Yn7bs6pTX50Scr8jt3H+IY9+Uuxt7UmpnmfQvQ5jgld7hODnfaarZIZ5+r90a7RgjPcW2DJ2RUpuZ5as2y2Tvwa7PCJI/7k07D3C43eldwshu6QWJxP6OLnp7YZRa9VOIsfMa+d9nlvO9Mwfy8QFv46snF99QLTnBeaFB0r3nNq0tVtR3PvlUXU/RYk/4J697jtlBd/Uwlgf1temnIzl9Wy69IvhWds+dSHTWNO8NXQ+a6Sv+vfvm5lyfzU2TVnDzs5nrxecH1UePzN7A70qcvLlry6Rw56eY33MxX5+N2/czpn5j/oTp+wqOI/mA/b6X1/Gfjy0sPAOZtl3gcRw63M6a5r0RbS/lLrvI+6Tt+w4V3ZigHK3xwqi6gF6KhQVM1nxu0KLi5bTxvpMnONcJS19V1Ncp5PfhCzdPK7gpXT6rthTeqaI+5EO1bJNpF2vk1NVZu76nPvx+qWFrpzrdcpabUktld5fYSSmsr94+g5+MXVTwQ8NKzsGa7oonlvCFm1/IeEdbinVb97PvYO7e25mc8svn+MQvns24rqeO4Fh1Af1vjn1jt+4vUx3mvoNt7MjxpUsvXUfdrjrVmuZ9XPVk5jawxfpWgaMBFjKN3dfvnFmRew+HrCX5MHLdMbV1TA7dNU2YVjX5JFtSzFqzjWvHZR7ALdk08syUzmT57Nx/qEeNezIzmJt3b0vhwTeXOeu2891ufBZRSVU3fG4p9aCFXlWzPfj6ws3TsrYfh8StY6kKOcqoS1nFPJScty5cCb1xx4GSSsft7U6vIr4D8zfsLOjCk+Tu/PbZlV1aCO06kLigP7VgE5eNXsBt3zq54G1nk350g66YwKiLTs06nd/GIpuNfvK6zKNpRmX9ts75em3nAXa3tDLonW9h+qvNfP5D7+y0Pvm92LTzAG9741FF7TPbhTfsHWQuVz65mIdnbWDd9V/psXX9VRfQS1FoIMnWPCpXMI9KpergivVYEfW3WeW48t794hr+39+/v+RdtB72UHdO9et3MHJq19EPL7hjJv/z5Q91lMAvfWQ+b35D4udUjrvxTNWFbUFzyJbW7mlp4e4cbnf69M59Y5/t+JNDUbz16D7sbmnjvos/xec//E7MOp/yYXfPot+bszdgCPOgMVOSl17dymcH9cv7t9k8PCvcAGNj5zXy14XhBkyLWtVVuZTi+gn5m+2l+k2B6aOUK5ynj+ORXhIqVdR1mOmuH7+86L/9zYQVkTSve3TOBj54ZcYRKjq54onsg0oVU51S7OxImUqe3T1y4kOz1vOBKybQVMCAU5lC7+6gSqU5rQft5pQ74kzDMpdaxJmco3NcLtNWNoW6iLQebmfk1Ab++8+ZHyq7O0Nunc64Mgb7mgro1STXKG1RjuNRLpt3HWD0nMwlmtfytOFen6f9/QV3zCg6X4VqK6JTUK7f/i3P5W9tM3pu17udTDdsxfZTuH1auPHT0z0xP3HHml7Fs2V3C88sSkzq8sKq5tC9Tpv3HAw9suXyzbs7NeNdvnk3C7tpuIKL75vL5WPyt/wZPXdjl4t86neh3ROtiS4bPT/qLHaoqSqXahKmnXpP9s27ZhUdcJ5a8Bpf+PA7GfrJxBhw6TNAdWcDg0L2FaYEGSbN4Xbv0ls27CQWYdw4cSX/etYH8uah9XA7Rx/Vu2NZat6b9xykft12zv3Y8Xzr7lmsbt7H2R8Z0uXhY64+BYXc4ZybMo7PAzPXd4ydsu76r3RKd6Tna9dtJEvZrYfb+cVfl/IfZw8Kvf/kxSyXlnKNGloAldClLErt5XrZ6AVs33eIP9dv5JdP56+iKdfwsMV0DHk0y50JwN6QUyi+7+elj1/etKeFe18qbvjj9/98PB++amKnO8Xkcx13uPi+OfzoT6+wu6WV13Ym0hzO8DT9pYbS7yaj6pzzwMz1HdP8PTxrA6f9Kv8YO9nzVMzflL8oohK69FhPLdjELzIM33uorZ3Xdh5gTfORW/Cw07YVal0Bzyf2BG2dcz2rKbYetxilBKykl17dygWnJnqNJkvozpERCtvbnWSjo0yl8dQOY8XK12P2oj/Opmn3QSb95991LHt+RebP+Yonl3Dm+4t/MAqdRy7dVsTzpnLGdQV06bEyBfOkz6S1ty72YWOt+sPz2ceDT+XAwo07GZoy9v4VTyzuCGrudDQjTe+EF5V8Q0GkPlNKXnSyzXX77NItfOTdb8m4btveg50ezGYz9LaX+NTA44BE9VUujvPAjHW0tTvfOaNsM3N2UECXWFjYWPnhiavJzSEezgIZW2ys2nKke75zJIj+8OHCx4ovVeqk12HmVt269yBXPZW5c9a5v3sx1CTt67btz3jndscLXe8S29vpGBY5tcql2P4U+agOXUSK5l6ewJTqshwjk6Y23bz0kfkl1dmHCea5ZGrum9oh7X+fOfIs6JnFm7ukjYICuogUzYlmMLpcCmme+PSi8gTKYl2ZZViOvUWMLRNGVQb0Y99UXLdgEYnW0NteLntHtDgqZojoMKoyoC+4+kt87dTix2sWkWj0lCnhqk25WrqECuhmNsTMVppZg5mNyLD+DWb2WLB+tpkNjDynab780XeXexciImVRrpaLeQO6mfUGRgLnAoOBYWY2OC3ZJcAOd/8A8H/ADVFnNF2fMj+IEREpl007ynNnE6aEfhrQ4O5r3P0QMBoYmpZmKPBA8HoscLaVebjA1FHTRl10Kif1O6ZLmn/7fOmj8omIRO3ODE0coxCmHfoJQOpoQY3Ap7Olcfc2M9sFvAPo1IbIzIYDwwHe8573FJnlhKN696L+ynN469FH0bdPL744+F28smEnzy/f0jFGw9FH9eacj7yLLbsPcv+MtbzxqN5MXdnMml+fx5QVTXzixGOZs3Y7Y+o38sKqZn534Se5YcIK9rS0dfT6AzjvY+/mHce8gYdmrc+TJ8vZBf24Y/ryrrcezRcHv4slm3YxZUVT1rTpLvzUiXz79PfyD394qdPyYae9p0tX888N6sfnBvXj1+NX8PEBb2NRljbaF39mIMs272ZOiHFjellx46T3VG/q25v9PWDsDalND/zLaWXZruUbX8DMvgYMcffvB+8vAj7t7pempFkSpGkM3q8O0mRtFFpXV+f19fURHIKISO0ws3nuXpdpXZgql03AiSnvBwTLMqYxsz7A24DwMzKLiEjJwgT0ucAgMzvJzPoCFwLj0tKMA74bvP4aMMW7Y2gxERHpkLcOPagTvxSYBPQG7nX3pWZ2HVDv7uOAPwIPmVkDsJ1E0BcRkW4UanAudx8PjE9bdnXK6xbg69FmTUREClGVPUVFRKQrBXQRkZhQQBcRiQkFdBGRmMjbsahsOzZrBnJ3vcyuH2m9UGuAjrk26JhrQynH/F53759pRcUCeinMrD5bT6m40jHXBh1zbSjXMavKRUQkJhTQRURioloD+qhKZ6ACdMy1QcdcG8pyzFVZhy4iIl1VawldRETSKKCLiMRE1QX0fBNWVwszO9HMpprZMjNbamaXBcuPM7PnzOzV4P+3B8vNzH4fHPciMzslZVvfDdK/ambfzbbPnsLMepvZfDN7Onh/UjC5eEMw2XjfYHnWycfN7GfB8pVm9uUKHUooZnasmY01sxVmttzMzoj7eTaz/wy+10vM7FEzOzpu59nM7jWzpmCCn+SyyM6rmZ1qZouDv/m9WYhpPd29av6RGL53NfA+oC+wEBhc6XwVeSzHA6cEr98CrCIxCfeNwIhg+QjghuD1ecAEwIDTgdnB8uOANcH/bw9ev73Sx5fn2C8HHgGeDt6PAS4MXt8J/Ch4/a/AncHrC4HHgteDg3P/BuCk4DvRu9LHleN4HwC+H7zuCxwb5/NMYkrKtcAbU87vxXE7z8DfAacAS1KWRXZegTlBWgv+9ty8ear0h1LgB3gGMCnl/c+An1U6XxEd21PAF4GVwPHBsuOBlcHru4BhKelXBuuHAXelLO+Urqf9IzHj1fPAF4Cngy/rVqBP+jkmMQb/GcHrPkE6Sz/vqel62j8Ss3etJWiAkH7+4nieOTLH8HHBeXsa+HIczzMwMC2gR3Jeg3UrUpZ3SpftX7VVuWSasPqECuUlMsEt5snAbOBd7r45WPU68K7gdbZjr7bP5FbgJ0B78P4dwE53T87KnZr/TpOPA8nJx6vpmE8CmoH7gmqme8zsGGJ8nt19E/BbYAOwmcR5m0e8z3NSVOf1hOB1+vKcqi2gx46ZvRn4C/Bjd9+dus4Tl+bYtCs1s38Amtx9XqXz0o36kLgtv8PdTwb2kbgV7xDD8/x2YCiJi9nfAMcAQyqaqQqoxHmttoAeZsLqqmFmR5EI5n9y98eDxVvM7Phg/fFAU7A827FX02dyJnC+ma0DRpOodvkdcKwlJheHzvnPNvl4NR1zI9Do7rOD92NJBPg4n+dzgLXu3uzurcDjJM59nM9zUlTndVPwOn15TtUW0MNMWF0VgifWfwSWu/stKatSJ9z+Lom69eTy7wRPy08HdgW3dpOAL5nZ24OS0ZeCZT2Ou//M3Qe4+0AS526Ku/8zMJXE5OLQ9ZgzTT4+DrgwaB1xEjCIxAOkHsfdXwc2mtmHgkVnA8uI8XkmUdVyupm9KfieJ485tuc5RSTnNVi328xODz7D76RsK7tKP1Qo4iHEeSRahKwGrqh0fko4js+SuB1bBCwI/p1Hou7weeBVYDJwXJDegJHBcS8G6lK29S9AQ/Dve5U+tpDHfxZHWrm8j8QPtQH4M/CGYPnRwfuGYP37Uv7+iuCzWEmIp/8VPtZPAvXBuX6SRGuGWJ9n4BfACmAJ8BCJliqxOs/AoySeEbSSuBO7JMrzCtQFn99q4DbSHqxn+qeu/yIiMVFtVS4iIpKFArqISEwooIuIxIQCuohITCigi4jEhAK6iEhMKKCLiMTE/wfITtnSLRsdPAAAAABJRU5ErkJggg==",
            "text/plain": [
              "<Figure size 432x288 with 1 Axes>"
            ]
          },
          "metadata": {
            "needs_background": "light"
          },
          "output_type": "display_data"
        }
      ],
      "source": [
        "import matplotlib.pyplot as plt\n",
        "plt.plot(loss_record)"
      ]
    },
    {
      "cell_type": "markdown",
      "id": "ec56b7cb",
      "metadata": {
        "id": "ec56b7cb"
      },
      "source": [
        "## Calculate Accuracy\n",
        "- first, with training data"
      ]
    },
    {
      "cell_type": "code",
      "execution_count": null,
      "id": "8c062fc8",
      "metadata": {
        "id": "8c062fc8"
      },
      "outputs": [],
      "source": [
        "threshold = 0.5\n",
        "num_total_acc_pred = 0\n",
        "for batch in train_loader:\n",
        "  input_tensor, label = batch # input_tensor = batch[0] // label = batch[1]\n",
        "  prediction = model(input_tensor)\n",
        "  num_accurate_prediction = ((prediction[:,0] > threshold) == label ).sum()\n",
        "  num_total_acc_pred += num_accurate_prediction"
      ]
    },
    {
      "cell_type": "code",
      "execution_count": null,
      "id": "e6146872",
      "metadata": {
        "id": "e6146872",
        "outputId": "02e4f539-79c8-435c-fb49-72e0178a7c74"
      },
      "outputs": [
        {
          "data": {
            "text/plain": [
              "tensor(0.9968)"
            ]
          },
          "execution_count": 86,
          "metadata": {},
          "output_type": "execute_result"
        }
      ],
      "source": [
        "num_total_acc_pred / len(train_loader.dataset)"
      ]
    },
    {
      "cell_type": "code",
      "execution_count": null,
      "id": "5966937c",
      "metadata": {
        "id": "5966937c"
      },
      "outputs": [],
      "source": []
    },
    {
      "cell_type": "code",
      "execution_count": null,
      "id": "87166a45",
      "metadata": {
        "id": "87166a45",
        "outputId": "12295e7e-8688-4b5c-e62e-2b810ba0fe7f"
      },
      "outputs": [
        {
          "data": {
            "text/plain": [
              "torch.Size([64, 1])"
            ]
          },
          "execution_count": 81,
          "metadata": {},
          "output_type": "execute_result"
        }
      ],
      "source": [
        "prediction.shape"
      ]
    },
    {
      "cell_type": "code",
      "execution_count": null,
      "id": "24394355",
      "metadata": {
        "id": "24394355",
        "outputId": "933f70b6-6308-4272-cd2f-12f104f73d8f"
      },
      "outputs": [
        {
          "data": {
            "text/plain": [
              "tensor([    0.0025,     0.0000,     0.0000,     0.0000,     0.0000,     0.0000,\n",
              "            0.0000,     0.0000,     0.0000,     0.0002,     0.0000,     0.0000,\n",
              "            1.0000,     0.0000,     0.0000,     0.0000],\n",
              "       grad_fn=<SelectBackward0>)"
            ]
          },
          "execution_count": 73,
          "metadata": {},
          "output_type": "execute_result"
        }
      ],
      "source": [
        "# torch.set_printoptions(sci_mode=False)\n",
        "threshold = 0.5\n",
        "short_pred = prediction[:16, 0]\n",
        "short_pred"
      ]
    },
    {
      "cell_type": "code",
      "execution_count": null,
      "id": "bc29b120",
      "metadata": {
        "id": "bc29b120",
        "outputId": "9fa52863-f288-48e7-9b62-bbe95fcd4589"
      },
      "outputs": [
        {
          "data": {
            "text/plain": [
              "tensor([0., 0., 0., 0., 0., 0., 0., 0., 0., 0., 0., 0., 1., 0., 0., 0.])"
            ]
          },
          "execution_count": 77,
          "metadata": {},
          "output_type": "execute_result"
        }
      ],
      "source": [
        "(short_pred > threshold).float()"
      ]
    },
    {
      "cell_type": "code",
      "execution_count": null,
      "id": "7cfa7145",
      "metadata": {
        "id": "7cfa7145",
        "outputId": "746f8603-4a03-492e-ab18-2437c0d80c94"
      },
      "outputs": [
        {
          "data": {
            "text/plain": [
              "tensor([0., 0., 0., 0., 0., 0., 0., 0., 0., 0., 0., 0., 1., 0., 0., 0.])"
            ]
          },
          "execution_count": 76,
          "metadata": {},
          "output_type": "execute_result"
        }
      ],
      "source": [
        "label[:16]"
      ]
    },
    {
      "cell_type": "code",
      "execution_count": null,
      "id": "35ee9bf5",
      "metadata": {
        "id": "35ee9bf5",
        "outputId": "a1ee47a3-ba5b-4e10-df96-6b9ef3eecbcc"
      },
      "outputs": [
        {
          "data": {
            "text/plain": [
              "tensor([True, True, True, True, True, True, True, True, True, True, True, True,\n",
              "        True, True, True, True])"
            ]
          },
          "execution_count": 79,
          "metadata": {},
          "output_type": "execute_result"
        }
      ],
      "source": [
        "is_accurate_pred = (short_pred > threshold).float() == label[:16]\n",
        "is_accurate_pred"
      ]
    },
    {
      "cell_type": "code",
      "execution_count": null,
      "id": "adc399ea",
      "metadata": {
        "id": "adc399ea",
        "outputId": "05763bb0-e2e9-42e9-a979-e3b9be9a0733"
      },
      "outputs": [
        {
          "data": {
            "text/plain": [
              "tensor(16)"
            ]
          },
          "execution_count": 80,
          "metadata": {},
          "output_type": "execute_result"
        }
      ],
      "source": [
        "# count the number of correct prediction\n",
        "is_accurate_pred.sum()"
      ]
    },
    {
      "cell_type": "code",
      "execution_count": null,
      "id": "6939fc81",
      "metadata": {
        "id": "6939fc81"
      },
      "outputs": [],
      "source": [
        "testset = WindowWordDataset('test.txt')\n",
        "test_loader = DataLoader(testset, batch_size=64, shuffle=False, collate_fn=custom_collate_fn, drop_last=False)\n",
        "threshold = 0.5\n",
        "num_total_acc_pred = 0\n",
        "for batch in test_loader:\n",
        "  input_tensor, label = batch # input_tensor = batch[0] // label = batch[1]\n",
        "  prediction = model(input_tensor)\n",
        "  num_accurate_prediction = ((prediction[:,0] > threshold) == label ).sum()\n",
        "  num_total_acc_pred += num_accurate_prediction"
      ]
    },
    {
      "cell_type": "code",
      "execution_count": null,
      "id": "2747e260",
      "metadata": {
        "id": "2747e260",
        "outputId": "a2e9f6e2-55ed-461f-ed21-95eee61a7664"
      },
      "outputs": [
        {
          "name": "stdout",
          "output_type": "stream",
          "text": [
            "(tensor([[ 0.0000,  0.0000,  0.0000,  ...,  0.0000,  0.0000,  0.0000],\n",
            "        [ 0.0000,  0.0000,  0.0000,  ..., -0.1950,  0.2041,  0.3530],\n",
            "        [ 0.0000,  0.0000,  0.0000,  ..., -0.2705, -0.1292, -0.0133],\n",
            "        ...,\n",
            "        [ 0.0644,  0.2420,  0.2520,  ..., -0.4491,  0.1715, -0.0750],\n",
            "        [ 0.0121,  0.0925, -0.3330,  ..., -0.2737, -0.0990, -0.7888],\n",
            "        [-0.0677,  0.0513, -0.4817,  ..., -0.5074, -0.2050, -0.0687]]), tensor([0., 0., 0., 0., 0., 0., 0., 0., 0., 0., 0., 0., 1., 0., 0., 0., 0., 0.,\n",
            "        0., 0., 0., 0., 0., 0., 0., 0., 0., 0., 0., 0., 0., 0., 0., 0., 0., 0.,\n",
            "        0., 0., 0., 0., 0., 0., 0., 0., 1., 0., 0., 0., 0., 0., 0., 0., 0., 0.,\n",
            "        0., 0., 0., 0., 0., 0., 0., 0., 0., 0.]))\n"
          ]
        }
      ],
      "source": [
        "for batch in train_loader:\n",
        "  print(batch)\n",
        "  break\n",
        "\n",
        "# batch = next(iter(train_loader))"
      ]
    },
    {
      "cell_type": "code",
      "execution_count": null,
      "id": "f0852b1a",
      "metadata": {
        "scrolled": true,
        "id": "f0852b1a",
        "outputId": "19717f25-6d13-4657-963b-f8c70f5a6833"
      },
      "outputs": [
        {
          "data": {
            "text/plain": [
              "(tensor([[ 0.0000,  0.0000,  0.0000,  ...,  0.0000,  0.0000,  0.0000],\n",
              "         [ 0.0000,  0.0000,  0.0000,  ..., -0.1950,  0.2041,  0.3530],\n",
              "         [ 0.0000,  0.0000,  0.0000,  ..., -0.2705, -0.1292, -0.0133],\n",
              "         ...,\n",
              "         [ 0.0644,  0.2420,  0.2520,  ..., -0.4491,  0.1715, -0.0750],\n",
              "         [ 0.0121,  0.0925, -0.3330,  ..., -0.2737, -0.0990, -0.7888],\n",
              "         [-0.0677,  0.0513, -0.4817,  ..., -0.5074, -0.2050, -0.0687]]),\n",
              " tensor([0., 0., 0., 0., 0., 0., 0., 0., 0., 0., 0., 0., 1., 0., 0., 0., 0., 0.,\n",
              "         0., 0., 0., 0., 0., 0., 0., 0., 0., 0., 0., 0., 0., 0., 0., 0., 0., 0.,\n",
              "         0., 0., 0., 0., 0., 0., 0., 0., 1., 0., 0., 0., 0., 0., 0., 0., 0., 0.,\n",
              "         0., 0., 0., 0., 0., 0., 0., 0., 0., 0.]))"
            ]
          },
          "execution_count": 46,
          "metadata": {},
          "output_type": "execute_result"
        }
      ],
      "source": [
        "batch"
      ]
    },
    {
      "cell_type": "code",
      "execution_count": null,
      "id": "a1fadde1",
      "metadata": {
        "id": "a1fadde1"
      },
      "outputs": [],
      "source": []
    },
    {
      "cell_type": "markdown",
      "id": "68dcf4f2",
      "metadata": {
        "id": "68dcf4f2"
      },
      "source": [
        "# Toy cases"
      ]
    },
    {
      "cell_type": "code",
      "execution_count": null,
      "id": "bee8fd2a",
      "metadata": {
        "id": "bee8fd2a",
        "outputId": "605a24ea-3884-498e-df39-7a39cebf3279"
      },
      "outputs": [
        {
          "data": {
            "text/plain": [
              "tensor(-8.)"
            ]
          },
          "execution_count": 55,
          "metadata": {},
          "output_type": "execute_result"
        }
      ],
      "source": [
        "first_word_vec = torch.Tensor([0.3, -0.2, 0.4])\n",
        "third_word_vec = torch.Tensor([-1, 0, 2])\n",
        "second_word_vec = torch.Tensor([-2, -1, 1])\n",
        "fourth_word_vec = torch.Tensor([-2, 1, 5])\n",
        "\n",
        "weight_for_first_wrd = torch.Tensor([0, 2, 1])\n",
        "weight_for_third_wrd = torch.Tensor([1, 2,-1])\n",
        "weight_for_second_wrd = torch.Tensor([-1, 3, -2])\n",
        "\n",
        "weight_for_fourth_wrd = torch.rand(3) \n",
        "\n",
        "\n",
        "(first_word_vec * weight_for_first_wrd).sum(), (second_word_vec * weight_for_second_wrd).sum(), (third_word_vec * weight_for_third_wrd).sum()\n",
        "activation_of_this_neuron = (first_word_vec * weight_for_first_wrd).sum() + (second_word_vec * weight_for_second_wrd).sum() + (third_word_vec * weight_for_third_wrd).sum()\n",
        "\n",
        "activation_of_this_neuron"
      ]
    },
    {
      "cell_type": "code",
      "execution_count": null,
      "id": "cf9256d5",
      "metadata": {
        "id": "cf9256d5",
        "outputId": "5763e6e4-e27c-4a5a-ee1a-2a9d761a8765"
      },
      "outputs": [
        {
          "data": {
            "text/plain": [
              "tensor(-8.)"
            ]
          },
          "execution_count": 61,
          "metadata": {},
          "output_type": "execute_result"
        }
      ],
      "source": [
        "concatenated_vec = torch.cat([first_word_vec, second_word_vec, third_word_vec])\n",
        "concatenated_vec\n",
        "\n",
        "concatenated_weights = torch.cat([weight_for_first_wrd, weight_for_second_wrd, weight_for_third_wrd])\n",
        "\n",
        "(concatenated_vec * concatenated_weights).sum()"
      ]
    },
    {
      "cell_type": "code",
      "execution_count": null,
      "id": "a5e18f67",
      "metadata": {
        "id": "a5e18f67",
        "outputId": "2357e5d2-8199-4c88-9fb0-7f9b5e55ca9b"
      },
      "outputs": [
        {
          "data": {
            "text/plain": [
              "tensor([ 0.,  2.,  1.,  1.,  2., -1., -1.,  3., -2.])"
            ]
          },
          "execution_count": 62,
          "metadata": {},
          "output_type": "execute_result"
        }
      ],
      "source": [
        "concatenated_weights"
      ]
    },
    {
      "cell_type": "code",
      "execution_count": null,
      "id": "3c383d02",
      "metadata": {
        "id": "3c383d02",
        "outputId": "c4990e52-dcf8-4fdc-cc2b-47bbd96e41ac"
      },
      "outputs": [
        {
          "data": {
            "text/plain": [
              "tensor(0.9881)"
            ]
          },
          "execution_count": 93,
          "metadata": {},
          "output_type": "execute_result"
        }
      ],
      "source": [
        "num_total_acc_pred / len(test_loader.dataset)"
      ]
    },
    {
      "cell_type": "markdown",
      "id": "6dce0efd",
      "metadata": {
        "id": "6dce0efd"
      },
      "source": [
        "## 5. Make Inference"
      ]
    },
    {
      "cell_type": "code",
      "execution_count": null,
      "id": "3fcf2a6c",
      "metadata": {
        "id": "3fcf2a6c"
      },
      "outputs": [],
      "source": []
    }
  ],
  "metadata": {
    "kernelspec": {
      "display_name": "Python 3 (ipykernel)",
      "language": "python",
      "name": "python3"
    },
    "language_info": {
      "codemirror_mode": {
        "name": "ipython",
        "version": 3
      },
      "file_extension": ".py",
      "mimetype": "text/x-python",
      "name": "python",
      "nbconvert_exporter": "python",
      "pygments_lexer": "ipython3",
      "version": "3.8.13"
    },
    "colab": {
      "provenance": [],
      "include_colab_link": true
    }
>>>>>>> c4a5ee3c
  },
  "nbformat": 4,
  "nbformat_minor": 5
}<|MERGE_RESOLUTION|>--- conflicted
+++ resolved
@@ -1,5 +1,4 @@
 {
-<<<<<<< HEAD
  "cells": [
   {
    "cell_type": "markdown",
@@ -381,2117 +380,6 @@
    "display_name": "Python 3 (ipykernel)",
    "language": "python",
    "name": "python3"
-=======
-  "cells": [
-    {
-      "cell_type": "markdown",
-      "metadata": {
-        "id": "view-in-github",
-        "colab_type": "text"
-      },
-      "source": [
-        "<a href=\"https://colab.research.google.com/github/jdasam/aat3020-2023/blob/main/notebooks/2_Named_entity_recognition.ipynb\" target=\"_parent\"><img src=\"https://colab.research.google.com/assets/colab-badge.svg\" alt=\"Open In Colab\"/></a>"
-      ]
-    },
-    {
-      "cell_type": "markdown",
-      "id": "45a2da87",
-      "metadata": {
-        "id": "45a2da87"
-      },
-      "source": [
-        "# Named Entity Recognition\n",
-        "- For a given word and its context window, estimate whether the given word is location or not"
-      ]
-    },
-    {
-      "cell_type": "markdown",
-      "id": "11619f5d",
-      "metadata": {
-        "id": "11619f5d"
-      },
-      "source": [
-        "# 1. Download dataset\n",
-        "- CoNLL2003 "
-      ]
-    },
-    {
-      "cell_type": "code",
-      "execution_count": null,
-      "id": "10a4faa3",
-      "metadata": {
-        "id": "10a4faa3",
-        "outputId": "75eb7e3c-f485-4649-f605-36efb2ae814f"
-      },
-      "outputs": [
-        {
-          "name": "stdout",
-          "output_type": "stream",
-          "text": [
-            "--2023-03-21 14:51:30--  https://data.deepai.org/conll2003.zip\n",
-            "Resolving data.deepai.org (data.deepai.org)... 138.199.9.104, 2400:52e0:1a01::954:1\n",
-            "Connecting to data.deepai.org (data.deepai.org)|138.199.9.104|:443... connected.\n",
-            "HTTP request sent, awaiting response... 200 OK\n",
-            "Length: 982975 (960K) [application/zip]\n",
-            "Saving to: ‘conll2003.zip’\n",
-            "\n",
-            "conll2003.zip       100%[===================>] 959.94K  1.11MB/s    in 0.8s    \n",
-            "\n",
-            "2023-03-21 14:51:31 (1.11 MB/s) - ‘conll2003.zip’ saved [982975/982975]\n",
-            "\n",
-            "Archive:  conll2003.zip\n",
-            "  inflating: metadata                \n",
-            "  inflating: test.txt                \n",
-            "  inflating: train.txt               \n",
-            "  inflating: valid.txt               \n"
-          ]
-        }
-      ],
-      "source": [
-        "!wget https://data.deepai.org/conll2003.zip # Download dataset\n",
-        "!unzip conll2003.zip # Unzip dataset zip"
-      ]
-    },
-    {
-      "cell_type": "markdown",
-      "id": "7643dde5",
-      "metadata": {
-        "id": "7643dde5"
-      },
-      "source": [
-        "## 2. Preprocess Dataset"
-      ]
-    },
-    {
-      "cell_type": "code",
-      "execution_count": null,
-      "id": "d31874b2",
-      "metadata": {
-        "id": "d31874b2",
-        "outputId": "23074a29-2835-4637-8778-02767edf94bf"
-      },
-      "outputs": [
-        {
-          "data": {
-            "text/plain": [
-              "[\"'s POS B-NP O\",\n",
-              " 'representative NN I-NP O',\n",
-              " 'to TO B-PP O',\n",
-              " 'the DT B-NP O',\n",
-              " 'European NNP I-NP B-ORG',\n",
-              " 'Union NNP I-NP I-ORG',\n",
-              " \"'s POS B-NP O\",\n",
-              " 'veterinary JJ I-NP O',\n",
-              " 'committee NN I-NP O',\n",
-              " 'Werner NNP I-NP B-PER',\n",
-              " 'Zwingmann NNP I-NP I-PER',\n",
-              " 'said VBD B-VP O',\n",
-              " 'on IN B-PP O',\n",
-              " 'Wednesday NNP B-NP O',\n",
-              " 'consumers NNS I-NP O',\n",
-              " 'should MD B-VP O',\n",
-              " 'buy VB I-VP O',\n",
-              " 'sheepmeat NN B-NP O',\n",
-              " 'from IN B-PP O',\n",
-              " 'countries NNS B-NP O',\n",
-              " 'other JJ B-ADJP O',\n",
-              " 'than IN B-PP O',\n",
-              " 'Britain NNP B-NP B-LOC',\n",
-              " 'until IN B-SBAR O',\n",
-              " 'the DT B-NP O',\n",
-              " 'scientific JJ I-NP O',\n",
-              " 'advice NN I-NP O',\n",
-              " 'was VBD B-VP O',\n",
-              " 'clearer JJR B-ADJP O',\n",
-              " '. . O O']"
-            ]
-          },
-          "execution_count": 2,
-          "metadata": {},
-          "output_type": "execute_result"
-        }
-      ],
-      "source": [
-        "with open(\"train.txt\") as f:\n",
-        "  string = ''.join(f.readlines())\n",
-        "dataset = string.split('\\n')\n",
-        "\n",
-        "dataset[50:80]"
-      ]
-    },
-    {
-      "cell_type": "code",
-      "execution_count": null,
-      "id": "49e7f34b",
-      "metadata": {
-        "scrolled": true,
-        "id": "49e7f34b",
-        "outputId": "2a749bd4-5007-4fdb-a038-61c2adcdedb5"
-      },
-      "outputs": [
-        {
-          "data": {
-            "text/plain": [
-              "[['-DOCSTART- -X- -X- O'],\n",
-              " ['EU NNP B-NP B-ORG',\n",
-              "  'rejects VBZ B-VP O',\n",
-              "  'German JJ B-NP B-MISC',\n",
-              "  'call NN I-NP O',\n",
-              "  'to TO B-VP O',\n",
-              "  'boycott VB I-VP O',\n",
-              "  'British JJ B-NP B-MISC',\n",
-              "  'lamb NN I-NP O',\n",
-              "  '. . O O'],\n",
-              " ['Peter NNP B-NP B-PER', 'Blackburn NNP I-NP I-PER'],\n",
-              " ['BRUSSELS NNP B-NP B-LOC', '1996-08-22 CD I-NP O'],\n",
-              " ['The DT B-NP O',\n",
-              "  'European NNP I-NP B-ORG',\n",
-              "  'Commission NNP I-NP I-ORG',\n",
-              "  'said VBD B-VP O',\n",
-              "  'on IN B-PP O',\n",
-              "  'Thursday NNP B-NP O',\n",
-              "  'it PRP B-NP O',\n",
-              "  'disagreed VBD B-VP O',\n",
-              "  'with IN B-PP O',\n",
-              "  'German JJ B-NP B-MISC',\n",
-              "  'advice NN I-NP O',\n",
-              "  'to TO B-PP O',\n",
-              "  'consumers NNS B-NP O',\n",
-              "  'to TO B-VP O',\n",
-              "  'shun VB I-VP O',\n",
-              "  'British JJ B-NP B-MISC',\n",
-              "  'lamb NN I-NP O',\n",
-              "  'until IN B-SBAR O',\n",
-              "  'scientists NNS B-NP O',\n",
-              "  'determine VBP B-VP O',\n",
-              "  'whether IN B-SBAR O',\n",
-              "  'mad JJ B-NP O',\n",
-              "  'cow NN I-NP O',\n",
-              "  'disease NN I-NP O',\n",
-              "  'can MD B-VP O',\n",
-              "  'be VB I-VP O',\n",
-              "  'transmitted VBN I-VP O',\n",
-              "  'to TO B-PP O',\n",
-              "  'sheep NN B-NP O',\n",
-              "  '. . O O']]"
-            ]
-          },
-          "execution_count": 3,
-          "metadata": {},
-          "output_type": "execute_result"
-        }
-      ],
-      "source": [
-        "from itertools import groupby\n",
-        "\n",
-        "dataset_in_sentence = [list(group) for k, group in groupby(dataset, lambda x: x == \"\") if not k]\n",
-        "dataset_in_sentence[:5]"
-      ]
-    },
-    {
-      "cell_type": "markdown",
-      "id": "18c29a2a",
-      "metadata": {
-        "id": "18c29a2a"
-      },
-      "source": [
-        "### 2.1 Make Data Loader"
-      ]
-    },
-    {
-      "cell_type": "code",
-      "execution_count": null,
-      "id": "8a4d1fbc",
-      "metadata": {
-        "scrolled": true,
-        "id": "8a4d1fbc",
-        "outputId": "f3eaa576-36f8-4709-89b1-95767ab17ddb"
-      },
-      "outputs": [
-        {
-          "name": "stdout",
-          "output_type": "stream",
-          "text": [
-            "['The DT B-NP O', 'European NNP I-NP B-ORG', 'Commission NNP I-NP I-ORG', 'said VBD B-VP O', 'on IN B-PP O', 'Thursday NNP B-NP O', 'it PRP B-NP O', 'disagreed VBD B-VP O', 'with IN B-PP O', 'German JJ B-NP B-MISC', 'advice NN I-NP O', 'to TO B-PP O', 'consumers NNS B-NP O', 'to TO B-VP O', 'shun VB I-VP O', 'British JJ B-NP B-MISC', 'lamb NN I-NP O', 'until IN B-SBAR O', 'scientists NNS B-NP O', 'determine VBP B-VP O', 'whether IN B-SBAR O', 'mad JJ B-NP O', 'cow NN I-NP O', 'disease NN I-NP O', 'can MD B-VP O', 'be VB I-VP O', 'transmitted VBN I-VP O', 'to TO B-PP O', 'sheep NN B-NP O', '. . O O']\n",
-            "['PAD', 'PAD', 'the', 'european', 'commission']\n"
-          ]
-        }
-      ],
-      "source": [
-        "window_size = 2 \n",
-        "sentence = dataset_in_sentence[4]\n",
-        "word_idx = 0\n",
-        "center_word = sentence[2].split(' ')[0]\n",
-        "\n",
-        "# from word_idx - window_length until word_idx + window_length\n",
-        "def get_words_window(sentence, word_idx, window_size):\n",
-        "  idx_range = range( max(word_idx-window_size, 0), min(word_idx+window_size+1, len(sentence)))\n",
-        "  windowed_words = [sentence[idx].split(' ')[0].lower() for idx in idx_range]\n",
-        "  \n",
-        "  if word_idx < window_size:\n",
-        "    windowed_words = ['PAD'] * (window_size-word_idx) + windowed_words\n",
-        "  if word_idx + window_size >= len(sentence):\n",
-        "    windowed_words += ['PAD'] * (word_idx + window_size -len(sentence)+1)\n",
-        "  \n",
-        "  assert len(windowed_words) == 1+window_size*2, \"The length of output has to follow window size\"\n",
-        "  return windowed_words\n",
-        "\n",
-        "print(sentence)\n",
-        "print(get_words_window(sentence, word_idx, window_size))\n",
-        "# center_word"
-      ]
-    },
-    {
-      "cell_type": "code",
-      "execution_count": null,
-      "id": "d1c52b6c",
-      "metadata": {
-        "id": "d1c52b6c",
-        "outputId": "0f3f959a-a099-4f02-aa6b-345c8ef1b8f8"
-      },
-      "outputs": [
-        {
-          "name": "stdout",
-          "output_type": "stream",
-          "text": [
-            "[==================================================] 100.0% 376.1/376.1MB downloaded\n"
-          ]
-        }
-      ],
-      "source": [
-        "import gensim.downloader\n",
-        "\n",
-        "wrd2vec = gensim.downloader.load(\"glove-wiki-gigaword-300\")"
-      ]
-    },
-    {
-      "cell_type": "code",
-      "execution_count": null,
-      "id": "b5a0f80d",
-      "metadata": {
-        "id": "b5a0f80d",
-        "outputId": "497c7476-ac0e-4960-f7eb-6beb57243e79"
-      },
-      "outputs": [
-        {
-          "name": "stdout",
-          "output_type": "stream",
-          "text": [
-            "['PAD', 'PAD', 'the', 'european', 'commission']\n",
-            "the [ 0.04656    0.21318   -0.0074364 -0.45854   -0.035639   0.23643\n",
-            " -0.28836    0.21521   -0.13486   -1.6413   ]\n",
-            "european [ 0.37636   0.1245    0.13028   0.024309  0.50706   0.18205  -0.44874\n",
-            "  0.35522   0.27065  -2.2199  ]\n",
-            "commission [ 4.7286e-01 -3.9634e-01 -2.6584e-01  1.2371e-02 -2.5906e-01 -2.5823e-01\n",
-            "  1.1492e-01 -1.4363e-01  2.0568e-03 -2.2627e+00]\n"
-          ]
-        }
-      ],
-      "source": [
-        "word_idx = 0\n",
-        "words_window = get_words_window(sentence, word_idx, window_size)\n",
-        "print(words_window)\n",
-        "for word in words_window:\n",
-        "  if word in wrd2vec:\n",
-        "    print(word , wrd2vec[word][:10])"
-      ]
-    },
-    {
-      "cell_type": "code",
-      "execution_count": null,
-      "id": "5a6bd62c",
-      "metadata": {
-        "id": "5a6bd62c",
-        "outputId": "cb06c43d-3046-4eae-a49c-6d16cd7e841f"
-      },
-      "outputs": [
-        {
-          "name": "stderr",
-          "output_type": "stream",
-          "text": [
-            "/tmp/ipykernel_1451512/4286083826.py:7: UserWarning: The given NumPy array is not writable, and PyTorch does not support non-writable tensors. This means writing to this tensor will result in undefined behavior. You may want to copy the array to protect its data or make it writable before converting it to a tensor. This type of warning will be suppressed for the rest of this program. (Triggered internally at  ../torch/csrc/utils/tensor_numpy.cpp:178.)\n",
-            "  concat_vector.append(torch.Tensor(wrd2vec[word]))\n"
-          ]
-        }
-      ],
-      "source": [
-        "# concat vectors\n",
-        "import torch\n",
-        "\n",
-        "concat_vector = []\n",
-        "for word in words_window:\n",
-        "  if word in wrd2vec:\n",
-        "    concat_vector.append(torch.Tensor(wrd2vec[word]))\n",
-        "  else:\n",
-        "    zero_vector = torch.zeros(300)\n",
-        "    concat_vector.append(zero_vector)\n",
-        "\n",
-        "concat_tensor = torch.cat(concat_vector)\n"
-      ]
-    },
-    {
-      "cell_type": "code",
-      "execution_count": null,
-      "id": "a52c7369",
-      "metadata": {
-        "id": "a52c7369",
-        "outputId": "f4dfbf13-dee1-4c49-ff87-663f9e46b595"
-      },
-      "outputs": [
-        {
-          "data": {
-            "text/plain": [
-              "tensor(True)"
-            ]
-          },
-          "execution_count": 8,
-          "metadata": {},
-          "output_type": "execute_result"
-        }
-      ],
-      "source": [
-        "def make_flattened_vector_for_words_window(words_window):\n",
-        "  '''\n",
-        "  words_window (list): A list of words, with length 1+window_size*2\n",
-        "  '''\n",
-        "  output = [torch.Tensor(wrd2vec[word]) if word in wrd2vec else torch.zeros(300) for word in words_window ]\n",
-        "  \n",
-        "  return torch.cat(output)\n",
-        "\n",
-        "'''\n",
-        "If you want to compare two tensors, and make sure those two tensors are exactly same (for every dimension)\n",
-        "you can use abooltensor.all()\n",
-        "'''\n",
-        "bool_tensor = concat_tensor == make_flattened_vector_for_words_window(words_window)\n",
-        "bool_tensor.all()\n",
-        "# (concat_tensor == make_flattened_vector_for_words_window(words_window)).all()\n",
-        "  \n",
-        "  "
-      ]
-    },
-    {
-      "cell_type": "code",
-      "execution_count": null,
-      "id": "401cc7a0",
-      "metadata": {
-        "id": "401cc7a0"
-      },
-      "outputs": [],
-      "source": []
-    },
-    {
-      "cell_type": "code",
-      "execution_count": null,
-      "id": "d5cc5ff0",
-      "metadata": {
-        "id": "d5cc5ff0",
-        "outputId": "eb491778-077b-4377-de8b-b1718b954976"
-      },
-      "outputs": [
-        {
-          "name": "stdout",
-          "output_type": "stream",
-          "text": [
-            "tensor(False)\n"
-          ]
-        },
-        {
-          "data": {
-            "text/plain": [
-              "\"\\n[300 300 300 300 300]\\n1500 \\n\\nconcat_tensor's 1200th dimension\\n= 0th dimension of the 4th word\\n\\nconcat_tensor's 50th dimension\\n= 50th dimension of the 0th word\\n\\nconcat_tensor's 350th dimension\\n= 50th dimension of the 1st word\\n\\n\\n\""
-            ]
-          },
-          "execution_count": 9,
-          "metadata": {},
-          "output_type": "execute_result"
-        }
-      ],
-      "source": [
-        "concat_tensor = torch.cat(concat_vector)\n",
-        "\n",
-        "print(concat_tensor[650] == concat_vector[2][49])\n",
-        "'''\n",
-        "[300 300 300 300 300]\n",
-        "1500 \n",
-        "\n",
-        "concat_tensor's 1200th dimension\n",
-        "= 0th dimension of the 4th word\n",
-        "\n",
-        "concat_tensor's 50th dimension\n",
-        "= 50th dimension of the 0th word\n",
-        "\n",
-        "concat_tensor's 350th dimension\n",
-        "= 50th dimension of the 1st word\n",
-        "\n",
-        "\n",
-        "'''"
-      ]
-    },
-    {
-      "cell_type": "code",
-      "execution_count": null,
-      "id": "e89c74c8",
-      "metadata": {
-        "id": "e89c74c8"
-      },
-      "outputs": [],
-      "source": [
-        "import torch.nn as nn\n",
-        "\n",
-        "hidden_size = 128\n",
-        "first_layer = nn.Linear(300*5, 128, bias=True)"
-      ]
-    },
-    {
-      "cell_type": "code",
-      "execution_count": null,
-      "id": "d62884d5",
-      "metadata": {
-        "id": "d62884d5",
-        "outputId": "364abc4c-7f37-4126-8f9f-f996081527f2"
-      },
-      "outputs": [
-        {
-          "data": {
-            "text/plain": [
-              "torch.Size([128, 1500])"
-            ]
-          },
-          "execution_count": 11,
-          "metadata": {},
-          "output_type": "execute_result"
-        }
-      ],
-      "source": [
-        "first_layer.weight.shape"
-      ]
-    },
-    {
-      "cell_type": "code",
-      "execution_count": null,
-      "id": "ee1beaec",
-      "metadata": {
-        "id": "ee1beaec",
-        "outputId": "d1014d36-9d41-435a-a3d5-ce14a899368e"
-      },
-      "outputs": [
-        {
-          "data": {
-            "text/plain": [
-              "torch.Size([128])"
-            ]
-          },
-          "execution_count": 12,
-          "metadata": {},
-          "output_type": "execute_result"
-        }
-      ],
-      "source": [
-        "first_layer.bias.shape"
-      ]
-    },
-    {
-      "cell_type": "code",
-      "execution_count": null,
-      "id": "6b2d23ea",
-      "metadata": {
-        "id": "6b2d23ea",
-        "outputId": "a52cdc84-67c1-4255-bf38-7e2db15604d4"
-      },
-      "outputs": [
-        {
-          "data": {
-            "text/plain": [
-              "(torch.Size([1500]), torch.Size([128]))"
-            ]
-          },
-          "execution_count": 13,
-          "metadata": {},
-          "output_type": "execute_result"
-        }
-      ],
-      "source": [
-        "hidden = first_layer(concat_tensor)\n",
-        "concat_tensor.shape, hidden.shape"
-      ]
-    },
-    {
-      "cell_type": "code",
-      "execution_count": null,
-      "id": "1772c2c6",
-      "metadata": {
-        "id": "1772c2c6",
-        "outputId": "00356fb5-2bf6-467d-dcbd-00db8c71c48f"
-      },
-      "outputs": [
-        {
-          "data": {
-            "text/plain": [
-              "tensor([-0.0682, -0.0923, -0.0940,  0.0756, -0.0175, -0.3025,  0.0945, -0.2570,\n",
-              "        -0.0983, -0.1161,  0.1883, -0.0350,  0.4268, -0.2735, -0.1689,  0.0428,\n",
-              "        -0.1761, -0.0236,  0.0563,  0.0217,  0.0363,  0.0156,  0.0044, -0.0684,\n",
-              "        -0.0430,  0.0631,  0.2835,  0.0891,  0.1542,  0.0012, -0.1917, -0.3575,\n",
-              "         0.0321, -0.1149,  0.0270,  0.1977,  0.1497,  0.1066, -0.0751, -0.1109,\n",
-              "        -0.2169,  0.3070, -0.0943, -0.1034, -0.2323, -0.1022,  0.1495,  0.1178,\n",
-              "         0.1320,  0.0252,  0.1438,  0.0259,  0.0027, -0.2526,  0.2652,  0.0737,\n",
-              "        -0.0136, -0.0559, -0.0364,  0.0574,  0.0576,  0.0747,  0.1169, -0.0582,\n",
-              "        -0.0546,  0.2745, -0.0195,  0.0427,  0.0931,  0.2615,  0.0027,  0.2862,\n",
-              "         0.0875, -0.1327,  0.0058, -0.1183,  0.0258, -0.0506, -0.1921, -0.3698,\n",
-              "         0.1010, -0.2236, -0.0598,  0.0293, -0.0462,  0.0794, -0.0231,  0.1567,\n",
-              "         0.0183, -0.0155, -0.1726,  0.2906, -0.0280, -0.0679, -0.1953, -0.1351,\n",
-              "         0.1173,  0.2281,  0.1474, -0.3652, -0.1338, -0.1366,  0.0730,  0.0415,\n",
-              "        -0.0837, -0.0380, -0.1533, -0.0966, -0.0699,  0.0241,  0.1150, -0.3845,\n",
-              "         0.1870,  0.0967, -0.1095, -0.0138,  0.1518,  0.0985,  0.0776, -0.0763,\n",
-              "         0.3787,  0.1864, -0.0199, -0.0136, -0.0413,  0.1356,  0.0373, -0.0134],\n",
-              "       grad_fn=<AddBackward0>)"
-            ]
-          },
-          "execution_count": 14,
-          "metadata": {},
-          "output_type": "execute_result"
-        }
-      ],
-      "source": [
-        "\n",
-        "wx = torch.matmul(first_layer.weight, concat_tensor) \n",
-        "b = first_layer.bias\n",
-        "\n",
-        "wx+b"
-      ]
-    },
-    {
-      "cell_type": "code",
-      "execution_count": null,
-      "id": "4cd5e5c2",
-      "metadata": {
-        "id": "4cd5e5c2",
-        "outputId": "06dfe030-4640-4765-99b7-339ea7a67150"
-      },
-      "outputs": [
-        {
-          "data": {
-            "text/plain": [
-              "tensor([-0.0682, -0.0923, -0.0940,  0.0756, -0.0175, -0.3025,  0.0945, -0.2570,\n",
-              "        -0.0983, -0.1161,  0.1883, -0.0350,  0.4268, -0.2735, -0.1689,  0.0428,\n",
-              "        -0.1761, -0.0236,  0.0563,  0.0217,  0.0363,  0.0156,  0.0044, -0.0684,\n",
-              "        -0.0430,  0.0631,  0.2835,  0.0891,  0.1542,  0.0012, -0.1917, -0.3575,\n",
-              "         0.0321, -0.1149,  0.0270,  0.1977,  0.1497,  0.1066, -0.0751, -0.1109,\n",
-              "        -0.2169,  0.3070, -0.0943, -0.1034, -0.2323, -0.1022,  0.1495,  0.1178,\n",
-              "         0.1320,  0.0252,  0.1438,  0.0259,  0.0027, -0.2526,  0.2652,  0.0737,\n",
-              "        -0.0136, -0.0559, -0.0364,  0.0574,  0.0576,  0.0747,  0.1169, -0.0582,\n",
-              "        -0.0546,  0.2745, -0.0195,  0.0427,  0.0931,  0.2615,  0.0027,  0.2862,\n",
-              "         0.0875, -0.1327,  0.0058, -0.1183,  0.0258, -0.0506, -0.1921, -0.3698,\n",
-              "         0.1010, -0.2236, -0.0598,  0.0293, -0.0462,  0.0794, -0.0231,  0.1567,\n",
-              "         0.0183, -0.0155, -0.1726,  0.2906, -0.0280, -0.0679, -0.1953, -0.1351,\n",
-              "         0.1173,  0.2281,  0.1474, -0.3652, -0.1338, -0.1366,  0.0730,  0.0415,\n",
-              "        -0.0837, -0.0380, -0.1533, -0.0966, -0.0699,  0.0241,  0.1150, -0.3845,\n",
-              "         0.1870,  0.0967, -0.1095, -0.0138,  0.1518,  0.0985,  0.0776, -0.0763,\n",
-              "         0.3787,  0.1864, -0.0199, -0.0136, -0.0413,  0.1356,  0.0373, -0.0134],\n",
-              "       grad_fn=<AddBackward0>)"
-            ]
-          },
-          "execution_count": 15,
-          "metadata": {},
-          "output_type": "execute_result"
-        }
-      ],
-      "source": [
-        "first_layer(concat_tensor)"
-      ]
-    },
-    {
-      "cell_type": "code",
-      "execution_count": null,
-      "id": "9af99d70",
-      "metadata": {
-        "id": "9af99d70",
-        "outputId": "303ac2ef-3e9b-4f1b-82bb-f09cc4359cbd"
-      },
-      "outputs": [
-        {
-          "name": "stdout",
-          "output_type": "stream",
-          "text": [
-            "torch.Size([128, 1500])\n"
-          ]
-        },
-        {
-          "data": {
-            "text/plain": [
-              "tensor([-0.0234, -0.0016,  0.0245,  ..., -0.0140,  0.0228,  0.0244],\n",
-              "       grad_fn=<SelectBackward0>)"
-            ]
-          },
-          "execution_count": 16,
-          "metadata": {},
-          "output_type": "execute_result"
-        }
-      ],
-      "source": [
-        "print(first_layer.weight.shape)\n",
-        "first_layer.weight[0]"
-      ]
-    },
-    {
-      "cell_type": "code",
-      "execution_count": null,
-      "id": "86ab205d",
-      "metadata": {
-        "scrolled": true,
-        "id": "86ab205d"
-      },
-      "outputs": [],
-      "source": [
-        "entire_output = []\n",
-        "for neuron in first_layer.weight:\n",
-        "  entire_output.append((neuron * concat_tensor).sum())\n",
-        "# entire_output\n",
-        "                    "
-      ]
-    },
-    {
-      "cell_type": "code",
-      "execution_count": null,
-      "id": "b03c750c",
-      "metadata": {
-        "id": "b03c750c",
-        "outputId": "e70875be-447b-49e2-d8a4-3882975a785f"
-      },
-      "outputs": [
-        {
-          "data": {
-            "text/plain": [
-              "['PAD', 'PAD', 'the', 'european', 'commission']"
-            ]
-          },
-          "execution_count": 18,
-          "metadata": {},
-          "output_type": "execute_result"
-        }
-      ],
-      "source": [
-        "words_window"
-      ]
-    },
-    {
-      "cell_type": "code",
-      "execution_count": null,
-      "id": "f6dbee12",
-      "metadata": {
-        "scrolled": true,
-        "id": "f6dbee12",
-        "outputId": "c31cba46-1bfa-4507-b807-7f6836fc43ec"
-      },
-      "outputs": [
-        {
-          "data": {
-            "text/plain": [
-              "tensor([ 1.8404e-02, -3.4393e-03,  1.2680e-02,  1.0789e-02,  2.4724e-02,\n",
-              "         2.0654e-02, -4.6074e-03,  9.9631e-03, -1.1547e-02,  2.5176e-02,\n",
-              "         9.3105e-03,  2.0875e-02,  6.1576e-03,  1.3280e-03, -1.9320e-02,\n",
-              "         3.2641e-03,  1.0713e-03, -2.1077e-02, -1.3388e-02,  1.6420e-02,\n",
-              "        -8.8603e-03,  1.2601e-02, -2.4617e-02, -1.7217e-03, -1.4043e-02,\n",
-              "         2.2048e-02, -7.0111e-03,  3.1020e-03,  1.4639e-02,  2.2705e-02,\n",
-              "         5.4842e-03, -1.6591e-02, -1.6450e-02, -2.2884e-02,  1.3556e-03,\n",
-              "        -1.9342e-02, -3.0844e-03,  1.2723e-02,  1.0531e-02, -8.8435e-03,\n",
-              "         1.2381e-02, -6.8721e-03,  7.5555e-03,  1.1064e-02,  1.5248e-02,\n",
-              "         2.1598e-02, -1.4893e-02,  2.0339e-02, -5.3582e-03,  2.4540e-02,\n",
-              "         9.8794e-03, -1.5995e-03, -6.6877e-03,  1.7079e-02,  3.4734e-03,\n",
-              "         2.2441e-03, -1.3161e-02, -2.0857e-02,  2.2771e-03, -2.4354e-03,\n",
-              "         1.9574e-02, -2.3609e-02,  4.6484e-04, -1.3442e-03, -2.5218e-02,\n",
-              "         3.1336e-03, -1.0709e-03, -2.7058e-03,  1.1269e-02,  1.6376e-02,\n",
-              "        -5.6799e-03, -1.0760e-02,  1.5046e-02, -2.0044e-02,  1.0390e-02,\n",
-              "        -2.2913e-02,  4.3005e-03,  1.4411e-02, -6.9677e-03,  1.8531e-02,\n",
-              "        -5.6630e-03, -2.4498e-02, -1.0629e-02, -1.9634e-02, -1.1434e-02,\n",
-              "        -2.7090e-03, -1.7934e-02, -1.0526e-02,  1.5943e-02,  1.5836e-02,\n",
-              "        -2.1837e-02, -8.5131e-03, -6.6949e-03, -1.5462e-02,  2.5603e-02,\n",
-              "        -1.6212e-02, -1.4360e-02,  5.2123e-03,  7.9710e-03,  1.9979e-02,\n",
-              "         2.2785e-02, -8.7387e-04,  5.0833e-03,  5.6575e-03, -1.2585e-02,\n",
-              "         5.6108e-05,  6.8710e-03,  2.0651e-03, -4.8565e-03,  2.1140e-02,\n",
-              "        -1.7278e-02, -1.4110e-02, -2.5588e-02, -1.8632e-02, -6.9808e-04,\n",
-              "        -1.3517e-03, -9.4599e-03,  1.1345e-02, -2.0940e-02,  6.4844e-03,\n",
-              "        -3.0632e-03,  1.2351e-02, -2.1026e-02,  2.4543e-02, -2.0213e-02,\n",
-              "         1.6872e-02, -1.9031e-02,  2.1486e-02, -2.3305e-02,  7.8264e-03,\n",
-              "         3.5267e-03, -1.2409e-02,  1.0925e-02, -1.6938e-02, -2.3004e-02,\n",
-              "         1.9440e-02, -2.1305e-02,  1.2343e-02,  2.4944e-02, -1.7160e-02,\n",
-              "        -2.4338e-02,  2.1103e-02, -1.7935e-02, -1.1369e-03, -1.2694e-02,\n",
-              "         1.4929e-02,  4.5850e-03,  5.7325e-04, -2.0888e-02, -1.8908e-02,\n",
-              "         1.1299e-02,  2.9103e-03,  1.9055e-02,  2.0394e-02, -2.4382e-02,\n",
-              "         1.4680e-02,  1.5490e-02,  2.2962e-03, -2.1041e-02,  1.0880e-02,\n",
-              "         3.5470e-03, -1.5568e-02,  1.3308e-02,  2.7859e-03, -2.5045e-02,\n",
-              "        -2.6033e-03,  9.5817e-03,  1.9196e-02,  2.0776e-02, -7.3691e-03,\n",
-              "        -1.8074e-02,  2.0320e-02, -1.7206e-02,  7.2160e-03, -1.9831e-02,\n",
-              "         1.6955e-02,  1.5477e-02,  4.1914e-03, -7.6739e-03, -1.0488e-04,\n",
-              "         2.2775e-02, -7.2760e-03,  2.3086e-02, -2.4670e-02, -2.0601e-02,\n",
-              "         1.1496e-02,  2.4547e-02,  1.5697e-02,  2.3800e-03, -1.1265e-02,\n",
-              "         2.5347e-02, -9.9673e-03,  8.9447e-03,  6.5219e-03,  1.1987e-02,\n",
-              "         1.7288e-02, -2.3593e-02,  7.8635e-03, -1.9533e-02,  2.5477e-02,\n",
-              "         4.5839e-03,  2.3947e-02, -8.6090e-03, -2.4771e-02, -2.5746e-02,\n",
-              "        -1.5091e-02,  2.5133e-02, -3.0051e-03, -1.0800e-02, -6.5737e-03,\n",
-              "        -1.4258e-02,  1.3900e-03,  1.2124e-02,  2.4758e-02, -2.6594e-03,\n",
-              "         2.0526e-02,  2.9446e-03,  1.1201e-02, -1.6366e-02, -1.3348e-02,\n",
-              "        -2.5409e-02,  2.5158e-02,  1.5671e-02,  2.4730e-02, -5.3425e-03,\n",
-              "         1.7096e-02, -2.0084e-02,  5.2547e-03, -6.8736e-03,  6.1126e-03,\n",
-              "         2.3024e-03,  2.5330e-02, -1.3289e-02,  2.7057e-03,  8.4278e-03,\n",
-              "        -1.2352e-02, -1.6297e-02, -7.1020e-03,  1.7321e-02, -5.4258e-03,\n",
-              "        -1.1198e-03,  1.4964e-02,  4.1031e-03,  1.6661e-02,  2.5061e-02,\n",
-              "         1.3565e-02, -1.6040e-02,  1.1868e-03,  1.9319e-02,  9.9670e-03,\n",
-              "        -5.5261e-03, -6.5468e-03, -6.0794e-03,  1.9682e-02, -1.4071e-02,\n",
-              "         1.4916e-02, -5.6807e-03, -1.7750e-02,  1.1381e-02,  9.5076e-03,\n",
-              "         1.9177e-02,  1.8468e-02,  1.7095e-02, -1.0956e-02,  6.6120e-03,\n",
-              "         1.1023e-02, -1.9904e-04,  2.3618e-02,  2.0824e-02, -3.6555e-03,\n",
-              "        -2.4372e-02,  2.6093e-03, -1.6578e-02,  3.3199e-04,  1.4494e-02,\n",
-              "        -4.4196e-03,  3.9801e-03,  7.8229e-03,  2.3623e-02,  1.3186e-02,\n",
-              "         1.2083e-02, -3.0356e-03, -1.8076e-02, -1.3250e-02, -8.3666e-03,\n",
-              "        -1.5830e-02,  9.1000e-03, -1.4882e-03,  1.3352e-02,  5.7154e-03,\n",
-              "         1.6021e-02, -1.2095e-02, -1.6358e-02, -2.0751e-02,  1.0067e-03,\n",
-              "         6.4489e-03,  1.8187e-03, -7.6911e-03,  2.0633e-02,  7.6634e-04],\n",
-              "       grad_fn=<SliceBackward0>)"
-            ]
-          },
-          "execution_count": 19,
-          "metadata": {},
-          "output_type": "execute_result"
-        }
-      ],
-      "source": [
-        "first_layer.weight[0][600:900]"
-      ]
-    },
-    {
-      "cell_type": "code",
-      "execution_count": null,
-      "id": "d8347386",
-      "metadata": {
-        "scrolled": true,
-        "id": "d8347386",
-        "outputId": "1b9e9e65-9bef-4cf8-aac1-82c15d158e43"
-      },
-      "outputs": [
-        {
-          "data": {
-            "text/plain": [
-              "(tensor([-0.0682, -0.0923, -0.0940,  0.0756, -0.0175, -0.3025,  0.0945, -0.2570,\n",
-              "         -0.0983, -0.1161,  0.1883, -0.0350,  0.4268, -0.2735, -0.1689,  0.0428,\n",
-              "         -0.1761, -0.0236,  0.0563,  0.0217], grad_fn=<SliceBackward0>),\n",
-              " tensor([0.0000, 0.0000, 0.0000, 0.0756, 0.0000, 0.0000, 0.0945, 0.0000, 0.0000,\n",
-              "         0.0000, 0.1883, 0.0000, 0.4268, 0.0000, 0.0000, 0.0428, 0.0000, 0.0000,\n",
-              "         0.0563, 0.0217], grad_fn=<SliceBackward0>))"
-            ]
-          },
-          "execution_count": 20,
-          "metadata": {},
-          "output_type": "execute_result"
-        }
-      ],
-      "source": [
-        "hidden = first_layer(concat_tensor)\n",
-        "hidden_after_activation = torch.relu(hidden)\n",
-        "hidden[:20], hidden_after_activation[:20]"
-      ]
-    },
-    {
-      "cell_type": "code",
-      "execution_count": null,
-      "id": "9794d994",
-      "metadata": {
-        "id": "9794d994",
-        "outputId": "aaf40182-4977-43ce-9e8c-581e38ab6b9a"
-      },
-      "outputs": [
-        {
-          "data": {
-            "text/plain": [
-              "torch.Size([128])"
-            ]
-          },
-          "execution_count": 21,
-          "metadata": {},
-          "output_type": "execute_result"
-        }
-      ],
-      "source": [
-        "hidden.shape"
-      ]
-    },
-    {
-      "cell_type": "code",
-      "execution_count": null,
-      "id": "ac60ded7",
-      "metadata": {
-        "id": "ac60ded7"
-      },
-      "outputs": [],
-      "source": [
-        "second_layer = nn.Linear(in_features=128, out_features=1, bias=True)\n"
-      ]
-    },
-    {
-      "cell_type": "code",
-      "execution_count": null,
-      "id": "944dd4ea",
-      "metadata": {
-        "id": "944dd4ea",
-        "outputId": "5e89febf-e5e3-4926-f68a-2fed87b76ede"
-      },
-      "outputs": [
-        {
-          "data": {
-            "text/plain": [
-              "(['PAD', 'PAD', 'the', 'european', 'commission'],\n",
-              " tensor([0.5187], grad_fn=<SigmoidBackward0>))"
-            ]
-          },
-          "execution_count": 23,
-          "metadata": {},
-          "output_type": "execute_result"
-        }
-      ],
-      "source": [
-        "second_output = second_layer(hidden_after_activation)\n",
-        "final_prediction = torch.sigmoid(second_output)\n",
-        "words_window, final_prediction"
-      ]
-    },
-    {
-      "cell_type": "code",
-      "execution_count": null,
-      "id": "31b894da",
-      "metadata": {
-        "id": "31b894da",
-        "outputId": "3783846e-205a-4157-e65c-184665720584"
-      },
-      "outputs": [
-        {
-          "data": {
-            "text/plain": [
-              "tensor([0.5000])"
-            ]
-          },
-          "execution_count": 24,
-          "metadata": {},
-          "output_type": "execute_result"
-        }
-      ],
-      "source": [
-        "torch.sigmoid(torch.zeros(1))"
-      ]
-    },
-    {
-      "cell_type": "code",
-      "execution_count": null,
-      "id": "d1717281",
-      "metadata": {
-        "id": "d1717281",
-        "outputId": "544e0439-0864-49b9-c119-3ef2f6184798"
-      },
-      "outputs": [
-        {
-          "data": {
-            "text/plain": [
-              "['PAD', 'PAD', 'the', 'european', 'commission']"
-            ]
-          },
-          "execution_count": 25,
-          "metadata": {},
-          "output_type": "execute_result"
-        }
-      ],
-      "source": [
-        "get_words_window(sentence, word_idx, window_size)\n"
-      ]
-    },
-    {
-      "cell_type": "code",
-      "execution_count": null,
-      "id": "97b788b1",
-      "metadata": {
-        "id": "97b788b1",
-        "outputId": "ec37c563-6b9f-4639-d81d-7aaed8d98ba5"
-      },
-      "outputs": [
-        {
-          "data": {
-            "text/plain": [
-              "['The DT B-NP O',\n",
-              " 'European NNP I-NP B-ORG',\n",
-              " 'Commission NNP I-NP I-ORG',\n",
-              " 'said VBD B-VP O',\n",
-              " 'on IN B-PP O']"
-            ]
-          },
-          "execution_count": 26,
-          "metadata": {},
-          "output_type": "execute_result"
-        }
-      ],
-      "source": [
-        "sentence[:5]"
-      ]
-    },
-    {
-      "cell_type": "code",
-      "execution_count": null,
-      "id": "f4fffd28",
-      "metadata": {
-        "id": "f4fffd28"
-      },
-      "outputs": [],
-      "source": []
-    },
-    {
-      "cell_type": "markdown",
-      "id": "d3f8b574",
-      "metadata": {
-        "id": "d3f8b574"
-      },
-      "source": [
-        "## 3. Make a Neural Network Model"
-      ]
-    },
-    {
-      "cell_type": "code",
-      "execution_count": null,
-      "id": "05ef02f4",
-      "metadata": {
-        "id": "05ef02f4",
-        "outputId": "ca0a6ae3-9a1f-4d50-da36-3f419b9958b2"
-      },
-      "outputs": [
-        {
-          "name": "stdout",
-          "output_type": "stream",
-          "text": [
-            "<class '__main__.NERModel'>\n"
-          ]
-        },
-        {
-          "data": {
-            "text/plain": [
-              "tensor([0.4959], grad_fn=<SigmoidBackward0>)"
-            ]
-          },
-          "execution_count": 27,
-          "metadata": {},
-          "output_type": "execute_result"
-        }
-      ],
-      "source": [
-        "class NERModel(nn.Module):\n",
-        "  def __init__(self):\n",
-        "    super().__init__()\n",
-        "    self.first_layer = nn.Linear(in_features=1500, out_features=128)\n",
-        "    self.second_layer = nn.Linear(in_features=128, out_features=1)\n",
-        "    \n",
-        "  def forward(self, x):\n",
-        "#     print(\"forward is called\")\n",
-        "#     print(x)\n",
-        "    hidden_representation = self.first_layer(x)\n",
-        "    hidden_after_activation = torch.relu(hidden_representation)\n",
-        "    scalar_value = self.second_layer(hidden_after_activation)\n",
-        "    probability = torch.sigmoid(scalar_value)\n",
-        "    return probability\n",
-        "  \n",
-        "\n",
-        "model = NERModel()\n",
-        "print(type(model))\n",
-        "model(concat_tensor)"
-      ]
-    },
-    {
-      "cell_type": "code",
-      "execution_count": null,
-      "id": "4dce10ae",
-      "metadata": {
-        "id": "4dce10ae"
-      },
-      "outputs": [],
-      "source": [
-        "class NERModelWord(nn.Module):\n",
-        "  def __init__(self):\n",
-        "    super().__init__()\n",
-        "    self.first_word = nn.Linear(in_features=300, out_features=128)\n",
-        "    self.second_word = nn.Linear(300, 128)\n",
-        "    self.third_word = nn.Linear(300, 128)\n",
-        "    self.fourth_word = nn.Linear(300, 128)\n",
-        "    self.fifth_word = nn.Linear(300, 128)\n",
-        "    \n",
-        "    self.sixth_word = nn.Linear(300, 128)\n",
-        "\n",
-        "    self.first_layer = nn.Linear(in_features=1800, out_features=128)\n",
-        "    self.second_layer = nn.Linear(in_features=128, out_features=1)\n",
-        "    \n",
-        "  def forward(self, x1, x2, x3, x4, x5):\n",
-        "#     print(\"forward is called\")\n",
-        "#     print(x)\n",
-        "    \n",
-        "    \n",
-        "#     hidden_representation = self.first_layer(x)\n",
-        "    hidden_representation = self.first_word(x1) + self.second_word(x2) ~ \n",
-        "\n",
-        "    hidden_after_activation = torch.relu(hidden_representation)\n",
-        "    scalar_value = self.second_layer(hidden_after_activation)\n",
-        "    probability = torch.sigmoid(scalar_value)\n",
-        "    return probability"
-      ]
-    },
-    {
-      "cell_type": "markdown",
-      "id": "c85a3ba8",
-      "metadata": {
-        "id": "c85a3ba8"
-      },
-      "source": [
-        "## 4. Implement a train loop"
-      ]
-    },
-    {
-      "cell_type": "code",
-      "execution_count": null,
-      "id": "74b595af",
-      "metadata": {
-        "id": "74b595af",
-        "outputId": "72e8aac5-5001-486c-f402-a742347de3b2"
-      },
-      "outputs": [
-        {
-          "data": {
-            "text/plain": [
-              "'\\nFor Epoch in NumEpochs:\\n  For DataSample in TrainingSet:\\n    TrainWithDataSample(Model, DataSample)\\n\\n'"
-            ]
-          },
-          "execution_count": 28,
-          "metadata": {},
-          "output_type": "execute_result"
-        }
-      ],
-      "source": [
-        "'''\n",
-        "For Epoch in NumEpochs:\n",
-        "  For DataSample in TrainingSet:\n",
-        "    TrainWithDataSample(Model, DataSample)\n",
-        "\n",
-        "'''"
-      ]
-    },
-    {
-      "cell_type": "code",
-      "execution_count": null,
-      "id": "6750b643",
-      "metadata": {
-        "id": "6750b643",
-        "outputId": "97bf516c-8b51-49f3-e5af-df94c62d5625"
-      },
-      "outputs": [
-        {
-          "data": {
-            "text/plain": [
-              "['The DT B-NP O',\n",
-              " 'European NNP I-NP B-ORG',\n",
-              " 'Commission NNP I-NP I-ORG',\n",
-              " 'said VBD B-VP O',\n",
-              " 'on IN B-PP O',\n",
-              " 'Thursday NNP B-NP O',\n",
-              " 'it PRP B-NP O',\n",
-              " 'disagreed VBD B-VP O',\n",
-              " 'with IN B-PP O',\n",
-              " 'German JJ B-NP B-MISC',\n",
-              " 'advice NN I-NP O',\n",
-              " 'to TO B-PP O',\n",
-              " 'consumers NNS B-NP O',\n",
-              " 'to TO B-VP O',\n",
-              " 'shun VB I-VP O',\n",
-              " 'British JJ B-NP B-MISC',\n",
-              " 'lamb NN I-NP O',\n",
-              " 'until IN B-SBAR O',\n",
-              " 'scientists NNS B-NP O',\n",
-              " 'determine VBP B-VP O',\n",
-              " 'whether IN B-SBAR O',\n",
-              " 'mad JJ B-NP O',\n",
-              " 'cow NN I-NP O',\n",
-              " 'disease NN I-NP O',\n",
-              " 'can MD B-VP O',\n",
-              " 'be VB I-VP O',\n",
-              " 'transmitted VBN I-VP O',\n",
-              " 'to TO B-PP O',\n",
-              " 'sheep NN B-NP O',\n",
-              " '. . O O']"
-            ]
-          },
-          "execution_count": 29,
-          "metadata": {},
-          "output_type": "execute_result"
-        }
-      ],
-      "source": [
-        "dataset_in_sentence[4]"
-      ]
-    },
-    {
-      "cell_type": "code",
-      "execution_count": null,
-      "id": "936e1c90",
-      "metadata": {
-        "id": "936e1c90"
-      },
-      "outputs": [],
-      "source": [
-        "loss_fn = torch.nn.BCELoss()"
-      ]
-    },
-    {
-      "cell_type": "code",
-      "execution_count": null,
-      "id": "d163bc90",
-      "metadata": {
-        "id": "d163bc90",
-        "outputId": "12ec7e81-28d2-4c87-8f88-7946af1ecb6c"
-      },
-      "outputs": [
-        {
-          "data": {
-            "text/plain": [
-              "0.6931471805599453"
-            ]
-          },
-          "execution_count": 31,
-          "metadata": {},
-          "output_type": "execute_result"
-        }
-      ],
-      "source": [
-        "from math import log\n",
-        "-log(0.5)"
-      ]
-    },
-    {
-      "cell_type": "code",
-      "execution_count": null,
-      "id": "6dd30951",
-      "metadata": {
-        "scrolled": true,
-        "id": "6dd30951",
-        "outputId": "c33821c7-d684-41e7-a7ca-f5c1357dd741"
-      },
-      "outputs": [
-        {
-          "name": "stdout",
-          "output_type": "stream",
-          "text": [
-            "0.6560989022254944\n",
-            "0.6399050354957581\n",
-            "0.6489315032958984\n",
-            "0.8474754691123962\n",
-            "0.5633457899093628\n",
-            "0.9032095074653625\n",
-            "0.5906470417976379\n",
-            "0.5854349136352539\n",
-            "0.5068738460540771\n",
-            "0.5365739464759827\n",
-            "0.46314737200737\n",
-            "0.47467195987701416\n",
-            "0.5720842480659485\n",
-            "0.3640608787536621\n",
-            "0.2275027483701706\n",
-            "0.3622237741947174\n",
-            "0.30291855335235596\n",
-            "0.21142800152301788\n",
-            "1.108893632888794\n",
-            "0.792802631855011\n",
-            "0.23962511122226715\n",
-            "0.6343240737915039\n",
-            "0.48289063572883606\n",
-            "0.839089572429657\n",
-            "0.25012698769569397\n",
-            "0.25959694385528564\n",
-            "0.21995367109775543\n",
-            "0.3456287086009979\n",
-            "0.11637412011623383\n",
-            "0.19501881301403046\n"
-          ]
-        }
-      ],
-      "source": [
-        "model = NERModel()\n",
-        "optimizer = torch.optim.Adam(model.parameters(), lr=0.001)\n",
-        "\n",
-        "'''\n",
-        "on-the-fly method to get a data sample\n",
-        "'''\n",
-        "for sentence in dataset_in_sentence[:30]:\n",
-        "  for wrd_idx in range(len(sentence)):\n",
-        "    words_window = get_words_window(sentence, wrd_idx, 2)\n",
-        "    flattened_vector = make_flattened_vector_for_words_window(words_window)\n",
-        "    prediction = model(flattened_vector)\n",
-        "    \n",
-        "    label = sentence[wrd_idx].split(' ')[-1] in ('B-LOC', 'I-LOC')\n",
-        "    label_tensor = torch.Tensor([label]).float()\n",
-        "    loss = loss_fn(prediction, label_tensor) # Calculate loss\n",
-        "    loss.backward() # Backpropagate the loss to get the gradient\n",
-        "    optimizer.step() # Update the parameters\n",
-        "    optimizer.zero_grad() # Reset the gradient of the parameters\n",
-        "    print(loss.item())\n",
-        "#     print(prediction.item(), label_tensor, loss.item())\n",
-        "#     print(words_window, prediction, label)\n",
-        "    break"
-      ]
-    },
-    {
-      "cell_type": "code",
-      "execution_count": null,
-      "id": "4e534c68",
-      "metadata": {
-        "id": "4e534c68",
-        "outputId": "9465469e-3a2e-4c09-a968-ab0037ec30db"
-      },
-      "outputs": [
-        {
-          "data": {
-            "text/plain": [
-              "'\\nPrepare training data before we start the training stage\\n'"
-            ]
-          },
-          "execution_count": 33,
-          "metadata": {},
-          "output_type": "execute_result"
-        }
-      ],
-      "source": [
-        "'''\n",
-        "Prepare training data before we start the training stage\n",
-        "'''\n",
-        "\n"
-      ]
-    },
-    {
-      "cell_type": "code",
-      "execution_count": null,
-      "id": "2868525f",
-      "metadata": {
-        "id": "2868525f"
-      },
-      "outputs": [],
-      "source": [
-        "def prepare_dataset(dataset_in_sentence):\n",
-        "  total_data_sample = []\n",
-        "  for sentence in dataset_in_sentence[:100]:\n",
-        "    for wrd_idx in range(len(sentence)):\n",
-        "      words_window = get_words_window(sentence, wrd_idx, 2)\n",
-        "      flattened_vector = make_flattened_vector_for_words_window(words_window)    \n",
-        "      label = sentence[wrd_idx].split(' ')[-1] in ('B-LOC', 'I-LOC')\n",
-        "      data_sample = (flattened_vector, label)\n",
-        "      total_data_sample.append(data_sample)\n",
-        "  return total_data_sample\n",
-        "\n",
-        "total_data_sample = prepare_dataset(dataset_in_sentence)"
-      ]
-    },
-    {
-      "cell_type": "code",
-      "execution_count": null,
-      "id": "166aae1b",
-      "metadata": {
-        "scrolled": true,
-        "id": "166aae1b",
-        "outputId": "79b108eb-d3a6-4126-c591-5b79e223cdfd"
-      },
-      "outputs": [
-        {
-          "data": {
-            "text/plain": [
-              "(1529,\n",
-              " (tensor([-0.4737, -0.1800, -0.4015,  ...,  1.0656, -0.0622,  0.4095]), False))"
-            ]
-          },
-          "execution_count": 35,
-          "metadata": {},
-          "output_type": "execute_result"
-        }
-      ],
-      "source": [
-        "len(total_data_sample), total_data_sample[400]"
-      ]
-    },
-    {
-      "cell_type": "code",
-      "execution_count": null,
-      "id": "e753aa53",
-      "metadata": {
-        "id": "e753aa53"
-      },
-      "outputs": [],
-      "source": [
-        "class WindowWordDataset:\n",
-        "  def __init__(self, txt_path):\n",
-        "    \n",
-        "    with open(txt_path) as f:\n",
-        "      string = ''.join(f.readlines())\n",
-        "    dataset = string.split('\\n')\n",
-        "    self.data_in_sentence = [list(group) for k, group in groupby(dataset, lambda x: x == \"\") if not k]\n",
-        "    self.data_samples = self.prepare_entire_data_sample()\n",
-        "    \n",
-        "  def prepare_entire_data_sample(self):\n",
-        "    total_data_sample = []\n",
-        "    for sentence in self.data_in_sentence:\n",
-        "      for wrd_idx in range(len(sentence)):\n",
-        "        words_window = get_words_window(sentence, wrd_idx, 2)\n",
-        "        flattened_vector = make_flattened_vector_for_words_window(words_window)    \n",
-        "        label = sentence[wrd_idx].split(' ')[-1] in ('B-LOC', 'I-LOC')\n",
-        "        data_sample = (flattened_vector, label, words_window)\n",
-        "        total_data_sample.append(data_sample)\n",
-        "    return total_data_sample\n",
-        "  \n",
-        "  def __len__(self):\n",
-        "    return len(self.data_samples)\n",
-        "  \n",
-        "  def __getitem__(self, idx):\n",
-        "    return self.data_samples[idx][:2]\n",
-        "  \n",
-        "dataset = WindowWordDataset('train.txt')"
-      ]
-    },
-    {
-      "cell_type": "code",
-      "execution_count": null,
-      "id": "470e4f67",
-      "metadata": {
-        "id": "470e4f67",
-        "outputId": "1228c792-9c4c-4df5-f813-cf84fa57da5f"
-      },
-      "outputs": [
-        {
-          "data": {
-            "text/plain": [
-              "204567"
-            ]
-          },
-          "execution_count": 37,
-          "metadata": {},
-          "output_type": "execute_result"
-        }
-      ],
-      "source": [
-        "len(dataset)"
-      ]
-    },
-    {
-      "cell_type": "code",
-      "execution_count": null,
-      "id": "37081654",
-      "metadata": {
-        "scrolled": false,
-        "id": "37081654",
-        "outputId": "9ff685ab-9fb8-4298-8ca1-fc5a4cb77cf1"
-      },
-      "outputs": [
-        {
-          "data": {
-            "text/plain": [
-              "(tensor([ 1.0857,  0.1658, -0.7905,  ...,  0.0020,  0.7095,  0.2967]), False)"
-            ]
-          },
-          "execution_count": 38,
-          "metadata": {},
-          "output_type": "execute_result"
-        }
-      ],
-      "source": [
-        "dataset[245]"
-      ]
-    },
-    {
-      "cell_type": "code",
-      "execution_count": null,
-      "id": "5881a8a1",
-      "metadata": {
-        "scrolled": true,
-        "id": "5881a8a1",
-        "outputId": "5b3ac8b1-c8d5-4af0-97b5-16a187b1ab4c"
-      },
-      "outputs": [
-        {
-          "data": {
-            "text/plain": [
-              "(tensor([[-0.7199,  0.0743,  0.3479,  ..., -0.4654, -0.1551,  0.4396],\n",
-              "         [-0.3062,  0.0885,  0.0152,  ..., -0.0091, -0.0848, -0.0733],\n",
-              "         [ 0.0466,  0.2132, -0.0074,  ..., -0.2441, -0.0308, -0.0318],\n",
-              "         ...,\n",
-              "         [-0.2413,  0.1513,  0.0168,  ...,  0.0000,  0.0000,  0.0000],\n",
-              "         [ 0.2887, -0.1602,  0.0302,  ..., -0.1604,  0.0467, -0.0706],\n",
-              "         [ 0.0000,  0.0000,  0.0000,  ...,  0.1541,  0.4886,  0.1367]]),\n",
-              " tensor([0., 0., 0., 0., 0., 0., 0., 0., 0., 0., 0., 0., 0., 0., 0., 0.]))"
-            ]
-          },
-          "execution_count": 39,
-          "metadata": {},
-          "output_type": "execute_result"
-        }
-      ],
-      "source": [
-        "from torch.utils.data import DataLoader\n",
-        "\n",
-        "def custom_collate_fn(raw_batch):\n",
-        "  '''\n",
-        "  collate raw batch (a list of tuple data sample)\n",
-        "  '''\n",
-        "  \n",
-        "  input_vectors = []\n",
-        "  labels = []\n",
-        "  for data_sample in raw_batch:\n",
-        "    input_vector = data_sample[0]\n",
-        "    label = data_sample[1]\n",
-        "    \n",
-        "    input_vectors.append(input_vector)\n",
-        "    labels.append(label)\n",
-        "#   print(input_vectors)\n",
-        "#   print(labels)\n",
-        "  \n",
-        "  input_tensor = torch.stack(input_vectors) # stack a list of tensor into a new dimension\n",
-        "#   concat_tensor = torch.cat(input_vectors) # this concatenate to an existing dimension\n",
-        "  label_tensor = torch.Tensor(labels)\n",
-        "#   print(input_tensor.shape, concat_tensor.shape)\n",
-        "  return input_tensor, label_tensor \n",
-        "  \n",
-        "\n",
-        "train_loader = DataLoader(dataset, batch_size=16, shuffle=True, collate_fn=custom_collate_fn, drop_last=True)\n",
-        "batch = next(iter(train_loader))\n",
-        "batch"
-      ]
-    },
-    {
-      "cell_type": "code",
-      "execution_count": null,
-      "id": "3c127044",
-      "metadata": {
-        "id": "3c127044",
-        "outputId": "43d79fc0-1968-4cfa-d4dd-53e58fe69e95"
-      },
-      "outputs": [
-        {
-          "data": {
-            "text/plain": [
-              "(204560, 204567)"
-            ]
-          },
-          "execution_count": 40,
-          "metadata": {},
-          "output_type": "execute_result"
-        }
-      ],
-      "source": [
-        "len(train_loader) * train_loader.batch_size, len(train_loader.dataset)"
-      ]
-    },
-    {
-      "cell_type": "code",
-      "execution_count": null,
-      "id": "b9264472",
-      "metadata": {
-        "id": "b9264472",
-        "outputId": "ba0093cb-1c70-4196-902e-02fb05d02560"
-      },
-      "outputs": [
-        {
-          "data": {
-            "text/plain": [
-              "204560"
-            ]
-          },
-          "execution_count": 41,
-          "metadata": {},
-          "output_type": "execute_result"
-        }
-      ],
-      "source": [
-        "204567//16 * 16"
-      ]
-    },
-    {
-      "cell_type": "code",
-      "execution_count": null,
-      "id": "d29a6426",
-      "metadata": {
-        "id": "d29a6426",
-        "outputId": "eef79901-0da7-4228-9c56-535b814808ce"
-      },
-      "outputs": [
-        {
-          "data": {
-            "text/plain": [
-              "'\\nVanilla Gradient Descent\\n\\nweights -= weights.grad * lr\\n\\n'"
-            ]
-          },
-          "execution_count": 42,
-          "metadata": {},
-          "output_type": "execute_result"
-        }
-      ],
-      "source": [
-        "'''\n",
-        "Vanilla Gradient Descent\n",
-        "\n",
-        "weights -= weights.grad * lr\n",
-        "\n",
-        "'''"
-      ]
-    },
-    {
-      "cell_type": "code",
-      "execution_count": null,
-      "id": "96791a45",
-      "metadata": {
-        "id": "96791a45"
-      },
-      "outputs": [],
-      "source": [
-        "from tqdm import tqdm\n",
-        "import itertools \n",
-        "model = NERModel()\n",
-        "optimizer = torch.optim.Adam(model.parameters(), lr=0.001)\n",
-        "train_loader = DataLoader(dataset, batch_size=64, shuffle=False, collate_fn=custom_collate_fn, drop_last=True)\n",
-        "\n",
-        "loss_record = []\n",
-        "# num_epochs = 5\n",
-        "num_iteration = 0\n",
-        "target_num_iteration = 10000\n",
-        "\n",
-        "# for epoch in tqdm(range(num_epochs)):\n",
-        "for batch in itertools.cycle(train_loader):\n",
-        "  input_tensor, label = batch # input_tensor = batch[0] // label = batch[1]\n",
-        "  prediction = model(input_tensor)\n",
-        "  loss = loss_fn(prediction, label.unsqueeze(1)) # Calculate loss\n",
-        "  loss.backward() # Backpropagate the loss to get the gradient\n",
-        "  optimizer.step() # Update the parameters\n",
-        "  optimizer.zero_grad() # Reset the gradient of the parameters\n",
-        "  loss_record.append(loss.item())\n",
-        "  num_iteration += 1 \n",
-        "  if num_iteration > target_num_iteration:\n",
-        "    break"
-      ]
-    },
-    {
-      "cell_type": "code",
-      "execution_count": null,
-      "id": "b411593b",
-      "metadata": {
-        "scrolled": false,
-        "id": "b411593b",
-        "outputId": "53f15863-8279-42c4-c68a-fe1c16afd9be"
-      },
-      "outputs": [
-        {
-          "data": {
-            "text/plain": [
-              "[<matplotlib.lines.Line2D at 0x7f2a96ad58e0>]"
-            ]
-          },
-          "execution_count": 44,
-          "metadata": {},
-          "output_type": "execute_result"
-        },
-        {
-          "data": {
-            "image/png": "iVBORw0KGgoAAAANSUhEUgAAAXQAAAD4CAYAAAD8Zh1EAAAAOXRFWHRTb2Z0d2FyZQBNYXRwbG90bGliIHZlcnNpb24zLjUuMSwgaHR0cHM6Ly9tYXRwbG90bGliLm9yZy/YYfK9AAAACXBIWXMAAAsTAAALEwEAmpwYAAAlsUlEQVR4nO3deZwcdZ3/8dcnCRHFAzFRWYIGNR5xPYARQXQXBTXgPsi6eBBXFBfNT3fZxWV3NcoprsohLCrhCMgthBg5IuSAkIQAOSfkPpncE0Jmcp+TzGQ+vz+6etLT00d1d/X0dPX7+Xjkke6q71R9q6v7U9/61vcwd0dERKpfr0pnQEREoqGALiISEwroIiIxoYAuIhITCugiIjHRp1I77tevnw8cOLBSuxcRqUrz5s3b6u79M62rWEAfOHAg9fX1ldq9iEhVMrP12dapykVEJCYU0EVEYkIBXUQkJhTQRURiIm9AN7N7zazJzJbkSHOWmS0ws6Vm9kK0WRQRkTDClNDvB4ZkW2lmxwK3A+e7+0eBr0eSMxERKUjegO7u04HtOZJ8C3jc3TcE6ZsiypuIiBQgijr0DwJvN7NpZjbPzL6TLaGZDTezejOrb25ujmDXksmExZvZtvdgpbMhIt0sioDeBzgV+ArwZeAqM/tgpoTuPsrd69y9rn//jB2dpETb9x3iR396hUseUKctkVoTRU/RRmCbu+8D9pnZdOATwKoIti0FajvcDsCmnQcqnBMR6W5RlNCfAj5rZn3M7E3Ap4HlEWxXREQKkLeEbmaPAmcB/cysEbgGOArA3e909+VmNhFYBLQD97h71iaOIiJSHnkDursPC5HmJuCmSHIkIiJFUU9REZGYUEAXEYkJBXQRkZhQQBcRiQkFdBGRmFBAFxGJCQV0EZGYUECPKfdK50BEupsCetxYpTMgIpWigC4iEhMK6CIiMaGALiISEwroIiIxoYAuIhITCugiIjGhgC4iEhN5A7qZ3WtmTWaWcxYiM/uUmbWZ2deiy56IiIQVpoR+PzAkVwIz6w3cADwbQZ5ERKQIeQO6u08HtudJ9u/AX4CmKDIlIiKFK7kO3cxOAL4K3BEi7XAzqzez+ubm5lJ3LTlpMBeRWhPFQ9FbgZ+6e3u+hO4+yt3r3L2uf//+EexaRESS+kSwjTpgtJkB9APOM7M2d38ygm1L0TRKl0itKTmgu/tJyddmdj/wtIK5iEj3yxvQzexR4Cygn5k1AtcARwG4+51lzZ2IiISWN6C7+7CwG3P3i0vKjYiIFE09RUVEYkIBXUQkJhTQRURiQgFdRCQmFNBFRGJCAV1EJCYU0GNLY7mI1BoF9JgxdfkXqVkK6CIiMaGALiISEwroIiIxoYAuIhITCugiIjGhgC4iEhMK6CIiMaGALiISE3kDupnda2ZNZrYky/p/NrNFZrbYzGaY2Seiz6aIiOQTpoR+PzAkx/q1wN+7+8eAXwKjIsiXiIgUKMwUdNPNbGCO9TNS3s4CBkSQLymRaygXkZoTdR36JcCEbCvNbLiZ1ZtZfXNzc8S7FgDTUC4iNSuygG5mnycR0H+aLY27j3L3Onev69+/f1S7FhERQlS5hGFmHwfuAc51921RbFOKo6oWkdpVcgndzN4DPA5c5O6rSs+SREFVLyK1J28J3cweBc4C+plZI3ANcBSAu98JXA28A7jdElGkzd3rypVhERHJLEwrl2F51n8f+H5kORIRkaKop6iISEwooIuIxIQCuohITCigi4jEhAK6iEhMKKDHlDoYidQeBfSYUYcikdqlgC4iEhMK6FVg1ZY9NDTtqXQ2RKSHi2RwLimvL/3fdADWXf+VCudERHoyldBFRGJCAV1EJCYU0EVEYkIBXUQkJhTQRURiQgFdRCQm8gZ0M7vXzJrMbEmW9WZmvzezBjNbZGanRJ9NERHJJ0wJ/X5gSI715wKDgn/DgTtKz5aUSkO5iNSevAHd3acD23MkGQo86AmzgGPN7PioMiiF0VAuIrUrijr0E4CNKe8bg2VdmNlwM6s3s/rm5uYIdi0iIknd+lDU3Ue5e5271/Xv3787dy0iEntRBPRNwIkp7wcEy0REpBtFEdDHAd8JWrucDuxy980RbFeKoIehPcOCjTtZsmlXpbMhNSbvaItm9ihwFtDPzBqBa4CjANz9TmA8cB7QAOwHvleuzEp4ejhaWf848mVAI2RK98ob0N19WJ71DvxbZDkSEZGiqKeoiEhMKKCLiMSEArqISEwooIuIxIQCuohITCigx5Tao4vUHgX0mFH7c5HapYAuIhITCugiIjGhgC4iEhMK6CIiMaGALiISEwroIiIxoYAuIhITCugiIjERKqCb2RAzW2lmDWY2IsP695jZVDObb2aLzOy86LMarZFTG3hyvmbKE5H4yBvQzaw3MBI4FxgMDDOzwWnJrgTGuPvJwIXA7VFnNGo3TVrJjx9bUOlsiEiZzFi9lcsfW0BiDp7aEKaEfhrQ4O5r3P0QMBoYmpbGgbcGr98GvBZdFqUYtfQlFsnkW3fP5vEauwvPOwUdcAKwMeV9I/DptDTXAs+a2b8DxwDnRJI7KZiZRnMRqVVRPRQdBtzv7gNITBj9kJl12baZDTezejOrb25ujmjXIiIC4QL6JuDElPcDgmWpLgHGALj7TOBooF/6htx9lLvXuXtd//79i8uxiIhkFCagzwUGmdlJZtaXxEPPcWlpNgBnA5jZR0gEdBXBRUS6Ud6A7u5twKXAJGA5idYsS83sOjM7P0j2X8APzGwh8ChwseupnIhItwrzUBR3Hw+MT1t2dcrrZcCZ0WZNiqHrqEhn7lArbQXUUzSm1NpFal0t/gQU0EVEYkIBXUQkJhTQRURiouoC+tSVTZx98zTWbd1X6ayIiPQoVRfQ9x1sY3XzPg4dbq90Vno0tXYRSailX0LVBXQj8eha8SoztW4RqV3VF9AVr0REMqq6gJ7kPfBGat767Yyd11jpbIhIjQrVU7QnSRbQe2KVywV3zATga6cOqHBORKQWVV0JPVnl0hMDuohIJVVdQE+W0XtilYuI9Dy11OKr6gK6HoqKSBi1GCqqLqAn1dBFV0QklKoL6LV41RURCaP6ArqpY5GISCahArqZDTGzlWbWYGYjsqT5hpktM7OlZvZItNlM2U+5NiwiUuXytkM3s97ASOCLQCMw18zGBbMUJdMMAn4GnOnuO8zsneXKcJJaueSmT0dqXS3+BsKU0E8DGtx9jbsfAkYDQ9PS/AAY6e47ANy9KdpsHqF26LnpDkaks1oKFWEC+gnAxpT3jcGyVB8EPmhmL5vZLDMbkmlDZjbczOrNrL65ubmoDHcE9KL+WkRqRS0WbqJ6KNoHGAScBQwD7jazY9MTufsod69z97r+/fsXtSOrydMkIpJfmIC+CTgx5f2AYFmqRmCcu7e6+1pgFYkAXza11PtLRCSMMAF9LjDIzE4ys77AhcC4tDRPkiidY2b9SFTBrIkumylU5SIiklHegO7ubcClwCRgOTDG3Zea2XVmdn6QbBKwzcyWAVOB/3H3beXIcE8ebVFEpJJCDZ/r7uOB8WnLrk557cDlwb+y0ow8uek6J9JZLRX+qq6naNLCjTsrnYUeTZc9qXW1WPiruoCePEXXPb0sZzoRkVpTfQG99i66IiKhVF9AV2VCRsMfrOeHD82rdDZEpIKqL6Arnmf07LItTFz6esf7GnoOJJJRLfZVqbqALrnpeifSWS0N5Fd1AV0BS0TCUCuXalB750hEJJSqC+h6KCoiklnVBfRadvu0Bq77q9rfi0hmVRfQ41gt1nq4nfb2/A9ubpy4kntfXtsNORKRalR9Ab3SGSiDQVdM4OdPLK50NkRiqZZaL1ZfQE8ros/fsIN9B9uyph87r5EXVhU3O1J3Gj13Y/5Ekpe7s3H7/kpnQ3qAOBb+8qm6gJ5qdfNevnr7DP7tkVeypvnvPy/ku/fO6cZcSSXd/eIaPnfjVJZv3l3prIh0u6oL6KkF9N+MXwHAkk27KpQb6WnmrN0BoFK61KTqC+gprycv31KxfEhmq5v3snXvwUpnQ6QmhQroZjbEzFaaWYOZjciR7gIzczOriy6L6fso15bjpVIPgs6++QU+d8PUyuw8RQ09BxPpkDegm1lvYCRwLjAYGGZmgzOkewtwGTA76kym7aksW7123FIGjnimLNvuTj3hgneg9XDF9t0Tjl96hlq8qIcpoZ8GNLj7Gnc/BIwGhmZI90vgBqAlwvx1m/tnrKt0FkREShImoJ8ApLapawyWdTCzU4AT3T1nEdfMhptZvZnVNzcX15QwcwmsOoplSzbt4saJKyqdDSnC04teY8it02tySNZqVR1RIVolPxQ1s17ALcB/5Uvr7qPcvc7d6/r371/c/jJvuahthbV+2z4eiKAE/48jX+b2aatpO9xeeqaqyHPLtvCTsQu7dZ9Rx90fj17Aitf30BaiR69IpYQJ6JuAE1PeDwiWJb0F+FtgmpmtA04HxpXrwWglhsT8xl0zuWbcUvYfyt6BKYz2Gi3d/eDBesbUN1Y6GzVj864DmkS9RoUJ6HOBQWZ2kpn1BS4ExiVXuvsud+/n7gPdfSAwCzjf3evLkuMK2H2gtEDe02zYtp+PXTuJDdvi21a7XNf9argmn/GbKQwd+XKlsyEVkDegu3sbcCkwCVgOjHH3pWZ2nZmdX+4MpjtwqHItKKrhxxzG2Fca2dPSxuPzK1tq3newrWwdgKI+V2o9I9WgT5hE7j4eGJ+27Oosac8qPVvZVaLaIqofs5mB95wJsSp9gfrmqJks2bSbddd/JbJtKu5Kukp/z7tTVfcUzbe0khqa9vD4K91fAs705Z26oont+w51vO8pn9aSTRpvRcqnFu+qqi6gRx2Nzvvdi6HTFnKhP+eW6Vw+JnPLjlwlBnePpBVM8su8/1Ab37t/LhffpwHKROKu6gJ65inonJbWw0W1QlnWjaPyHQ6avOWqdPm/ya/ygSsmlNyiJinZzG5t874u6+J9J1qeo+s5FWYiXVVfQM9SQv/M9VMYfPWk8u67rFtPeHTOBgD2tpQW0JN3AbVUfyhS66ovoGdYtvdgW0cdcZip3HLJ1ROwmC1fP2FFlzyFDbKTl22JbnyZmqtP7P4DXvn6Hm6dvKrb9yuZ1WJhpvoCeoYiekvrkTrn26Y2lLT9TF+CfKHB3dm860DGdXe+sJoFjTsLzwdHSuuRcNix7xCf/vXkbq1mqpxof82Zq/o6u+COGdw6+dWKNq2VrmqpmixUs8WeJN+T60WNicku7nxhNXPWbi94+7lOfbbS+z0vruVX45fn+Lvw+y9nufKlhq1s2X2Q55YlxpFf3bSX9nanV6/4FN/L3bIh17lsDR5m12Lrip6oFs9D9ZXQ86ZI/OKun7CCKSuaCt5+pqC9L0+Ja8bqrQXuI8e6LK8LtetAa+cFGT64ZxZv5o4XVpewl8L05FmEDrW1c7AtmpJ1Ld7qS89QfQG93CWw8m4+2EdlfvGZPrv5G3aG/vvlm3dzz4trCtrns0tf73j9uRu7b+KLQoPqZ2+YwoeunFjSPmuxRCg9S9UF9HI/7Oqu0lVL62EGjniGu6d3DpCRH13K8WSqB25o2sM375oZqt733N+9yP8+k6haen1XC1c9uSRvm/nhD80rLL8lClPXnUnTHk2bJ9WvCgN6eRVTei70L9xh5/5Elcg9L2Uu8XbXhWXdtv3MXrudOesKe97ws8cX8dCs9bzYUFh1U9UqQznikdkbaNaFRCJUdQG93M/vuiOQ5tpFpW7bC524oacOC568IG/Z3cKCjTsZOOIZVr6+J7rtR3TcG7bt5+dPLOZTv5oczQZFqMKAnm889HIG5GybjioGH273TvmPcnYco7bqeK/96zLGL94MwLSV2R+Or27ey/ptXXvRliLfXd7M1dt4csGmnGkkOrX0kLrqmi0ufW1XWbffLSX0LDspppllVHa3tDF33XY+NfA4AJr2tNCnVy+OO6Zvzr8rtSNX1DLVoefK4dk3v1DWfWcy7O5Zke1Tskucj571/Sy3qiuh7z9Y3k4bUdShT1yyuaD0Sb/469KC912IXOHmPx6dz9fvPPJw9LRfPc8pv3wuY9qrnlzCrDXbAPjpXxZFnc3IlOOGpJwtlNyd55ZtKWhwtr0H23rcRVUqp+oCepgfVClf8ChK6MW0fwdY8fqeyFtbPFHgJBaHQ3wAD81az8G2RNDZuvdQntSVF8U5LfbiUEi12eTlTfzgwXrumBaub8D2fYf422sm8Ycp4XpHNzTtYeKS1/MnrHJR9SeoRqECupkNMbOVZtZgZiMyrL/czJaZ2SIze97M3ht9VhPe1Dd3LZED33+w+NnvPnrNJB6bG67L/WNzN7Bp54EuP/Z8U9a5578wFVsS3JM2qNe1f11W1HaqVanPCQaOeCZn1Vc5q+S27k1czDftzDyMRLb0Ty96LVT6c26Zzg8f7t5mpJBo4x/2N1WqJZt28aErJzJ52Zaa6vKflDegm1lvYCRwLjAYGGZmg9OSzQfq3P3jwFjgxqgzmnTG+9+RN02hJeT0Ev1vn808wFLqj3lPSys//ctivn3P7C7pJi7NUwoK8T2bvLypqK/j3910pPPOa2mBoac+FB18dWkdeqJWaOepdJ0fbBf3d1F6/JVGBl0xPn/CMmnccYCf/mVxt+xrfjA59tQcD8LzmbB4Mw1NpbWMmr1mGwNHPMOW3S0lbadQYUropwEN7r7G3Q8Bo4GhqQncfaq7J/t1zwIGRJvNI8oRk8KWiFK1B9WcW/ceLCrw5nuANn1Vc871O/YdoqU1963lZ66fcmR/ZhTz6d3/8tqC/6ZQ+8s1mFWGw91/qI2fjF3Izv3Zq4oc2N3SyqG2wiYayXXB/MZdM7lw1MyM69LPY74L78Oz1nPRH7sWJLK5fMxCWg/XVmnVoeOYl2zK3pCipfVwl/P8oz+9wjm3TC9p/w/OWg90f0OHMAH9BGBjyvvGYFk2lwATMq0ws+FmVm9m9c3NuQNWNvmaLRajqC7pJWQjzK1gvs2f/Mvn+McyzOyevt/urLJpaT3MbVNeLTiQ5pP6eT82dyNj6hu5dfKr2dM7fPzaZ7nkgbld1r2Q50Lbdd8Jc9ZuZ9aazD/uobcVdh6vfHIJL74aXYeufAWDapLpd5OrieiHr5rIF26eVtI+L7l/Ltc8tSTjuu6+jEb6UNTMvg3UATdlWu/uo9y9zt3r+vfvH+WuQ/v0rydnLSklFXqb3GUgrBB/c6QDTOaHoGGuWysK6DBTaB4r4cNXTeS3z67i4aB0k+qnYxcVNF1gKVZuSQwvnClo/uufXil4e8m67uz720ND056O0Rq709QVTXz4qoksCKoq4ijf77lxR+F36KmeX9HEAzO7fmcrIUxA3wScmPJ+QLCsEzM7B7gCON/dy9afOV+ca89z9rbsPpi1pJTPhaNm0bij84iBew+2hRrgKtdtX3dp3lNcfV5L62GeX74l6/r0z6RUBzKUGB+r3xjJOO43TVqZN83G7aX9wDuNmOnOGb95Pu/fnHPLdK4Zl2y22n0PO5J3HPPW7+i2fab71TPLQk/kUkz1aDnsaWnlt5NWVuQinEuYgD4XGGRmJ5lZX+BCYFxqAjM7GbiLRDAv/mlECPlKrtNWFleVE8byzbu5LWgiVkjNT/Oeg/zDH17qeH+g9XDervOGRf6QLFOgTPfKhq4/7B88WM8lD2RvOfTj0QsKzsvUHA+ui212+sqGHZ2qDzI9p0jW1xfaCzf1fC/KMmFJtq9EsfXXTXta8j5LKVXyuKLslQyJDoBhq3LufjHzc5qZq7fxVEp1yYzVWznz+imdlmVT6OH80+2FVXvdNGklt01tYNyCzC2MKtX+IG9Ad/c24FJgErAcGOPuS83sOjM7P0h2E/Bm4M9mtsDMxmXZXMmKHU2vMEe+Delf9OTbXLlID/bpHYY+c/0ULn9sQc4c9OoFGyIeP/zX41fkTXPRH+d0WZavvjZM2/VUM1Zv5Xv3d62fTiomnr++q4V/un0GUzNc0KO+MJ5/28u8vivc3U4pu77gjhl8596u56NcorqL3Lr3IF/5/UuM+Muigi4U6WmH3T2Ly1IKCys2J6oYc90RZypohcnCKwUMIw1Hnju0tfesEnqorv/uPh4Yn7bs6pTX50Scr8jt3H+IY9+Uuxt7UmpnmfQvQ5jgld7hODnfaarZIZ5+r90a7RgjPcW2DJ2RUpuZ5as2y2Tvwa7PCJI/7k07D3C43eldwshu6QWJxP6OLnp7YZRa9VOIsfMa+d9nlvO9Mwfy8QFv46snF99QLTnBeaFB0r3nNq0tVtR3PvlUXU/RYk/4J697jtlBd/Uwlgf1temnIzl9Wy69IvhWds+dSHTWNO8NXQ+a6Sv+vfvm5lyfzU2TVnDzs5nrxecH1UePzN7A70qcvLlry6Rw56eY33MxX5+N2/czpn5j/oTp+wqOI/mA/b6X1/Gfjy0sPAOZtl3gcRw63M6a5r0RbS/lLrvI+6Tt+w4V3ZigHK3xwqi6gF6KhQVM1nxu0KLi5bTxvpMnONcJS19V1Ncp5PfhCzdPK7gpXT6rthTeqaI+5EO1bJNpF2vk1NVZu76nPvx+qWFrpzrdcpabUktld5fYSSmsr94+g5+MXVTwQ8NKzsGa7oonlvCFm1/IeEdbinVb97PvYO7e25mc8svn+MQvns24rqeO4Fh1Af1vjn1jt+4vUx3mvoNt7MjxpUsvXUfdrjrVmuZ9XPVk5jawxfpWgaMBFjKN3dfvnFmRew+HrCX5MHLdMbV1TA7dNU2YVjX5JFtSzFqzjWvHZR7ALdk08syUzmT57Nx/qEeNezIzmJt3b0vhwTeXOeu2891ufBZRSVU3fG4p9aCFXlWzPfj6ws3TsrYfh8StY6kKOcqoS1nFPJScty5cCb1xx4GSSsft7U6vIr4D8zfsLOjCk+Tu/PbZlV1aCO06kLigP7VgE5eNXsBt3zq54G1nk350g66YwKiLTs06nd/GIpuNfvK6zKNpRmX9ts75em3nAXa3tDLonW9h+qvNfP5D7+y0Pvm92LTzAG9741FF7TPbhTfsHWQuVz65mIdnbWDd9V/psXX9VRfQS1FoIMnWPCpXMI9KpergivVYEfW3WeW48t794hr+39+/v+RdtB72UHdO9et3MHJq19EPL7hjJv/z5Q91lMAvfWQ+b35D4udUjrvxTNWFbUFzyJbW7mlp4e4cbnf69M59Y5/t+JNDUbz16D7sbmnjvos/xec//E7MOp/yYXfPot+bszdgCPOgMVOSl17dymcH9cv7t9k8PCvcAGNj5zXy14XhBkyLWtVVuZTi+gn5m+2l+k2B6aOUK5ynj+ORXhIqVdR1mOmuH7+86L/9zYQVkTSve3TOBj54ZcYRKjq54onsg0oVU51S7OxImUqe3T1y4kOz1vOBKybQVMCAU5lC7+6gSqU5rQft5pQ74kzDMpdaxJmco3NcLtNWNoW6iLQebmfk1Ab++8+ZHyq7O0Nunc64Mgb7mgro1STXKG1RjuNRLpt3HWD0nMwlmtfytOFen6f9/QV3zCg6X4VqK6JTUK7f/i3P5W9tM3pu17udTDdsxfZTuH1auPHT0z0xP3HHml7Fs2V3C88sSkzq8sKq5tC9Tpv3HAw9suXyzbs7NeNdvnk3C7tpuIKL75vL5WPyt/wZPXdjl4t86neh3ROtiS4bPT/qLHaoqSqXahKmnXpP9s27ZhUdcJ5a8Bpf+PA7GfrJxBhw6TNAdWcDg0L2FaYEGSbN4Xbv0ls27CQWYdw4cSX/etYH8uah9XA7Rx/Vu2NZat6b9xykft12zv3Y8Xzr7lmsbt7H2R8Z0uXhY64+BYXc4ZybMo7PAzPXd4ydsu76r3RKd6Tna9dtJEvZrYfb+cVfl/IfZw8Kvf/kxSyXlnKNGloAldClLErt5XrZ6AVs33eIP9dv5JdP56+iKdfwsMV0DHk0y50JwN6QUyi+7+elj1/etKeFe18qbvjj9/98PB++amKnO8Xkcx13uPi+OfzoT6+wu6WV13Ym0hzO8DT9pYbS7yaj6pzzwMz1HdP8PTxrA6f9Kv8YO9nzVMzflL8oohK69FhPLdjELzIM33uorZ3Xdh5gTfORW/Cw07YVal0Bzyf2BG2dcz2rKbYetxilBKykl17dygWnJnqNJkvozpERCtvbnWSjo0yl8dQOY8XK12P2oj/Opmn3QSb95991LHt+RebP+Yonl3Dm+4t/MAqdRy7dVsTzpnLGdQV06bEyBfOkz6S1ty72YWOt+sPz2ceDT+XAwo07GZoy9v4VTyzuCGrudDQjTe+EF5V8Q0GkPlNKXnSyzXX77NItfOTdb8m4btveg50ezGYz9LaX+NTA44BE9VUujvPAjHW0tTvfOaNsM3N2UECXWFjYWPnhiavJzSEezgIZW2ys2nKke75zJIj+8OHCx4ovVeqk12HmVt269yBXPZW5c9a5v3sx1CTt67btz3jndscLXe8S29vpGBY5tcql2P4U+agOXUSK5l6ewJTqshwjk6Y23bz0kfkl1dmHCea5ZGrum9oh7X+fOfIs6JnFm7ukjYICuogUzYlmMLpcCmme+PSi8gTKYl2ZZViOvUWMLRNGVQb0Y99UXLdgEYnW0NteLntHtDgqZojoMKoyoC+4+kt87dTix2sWkWj0lCnhqk25WrqECuhmNsTMVppZg5mNyLD+DWb2WLB+tpkNjDynab780XeXexciImVRrpaLeQO6mfUGRgLnAoOBYWY2OC3ZJcAOd/8A8H/ADVFnNF2fMj+IEREpl007ynNnE6aEfhrQ4O5r3P0QMBoYmpZmKPBA8HoscLaVebjA1FHTRl10Kif1O6ZLmn/7fOmj8omIRO3ODE0coxCmHfoJQOpoQY3Ap7Olcfc2M9sFvAPo1IbIzIYDwwHe8573FJnlhKN696L+ynN469FH0bdPL744+F28smEnzy/f0jFGw9FH9eacj7yLLbsPcv+MtbzxqN5MXdnMml+fx5QVTXzixGOZs3Y7Y+o38sKqZn534Se5YcIK9rS0dfT6AzjvY+/mHce8gYdmrc+TJ8vZBf24Y/ryrrcezRcHv4slm3YxZUVT1rTpLvzUiXz79PfyD394qdPyYae9p0tX888N6sfnBvXj1+NX8PEBb2NRljbaF39mIMs272ZOiHFjellx46T3VG/q25v9PWDsDalND/zLaWXZruUbX8DMvgYMcffvB+8vAj7t7pempFkSpGkM3q8O0mRtFFpXV+f19fURHIKISO0ws3nuXpdpXZgql03AiSnvBwTLMqYxsz7A24DwMzKLiEjJwgT0ucAgMzvJzPoCFwLj0tKMA74bvP4aMMW7Y2gxERHpkLcOPagTvxSYBPQG7nX3pWZ2HVDv7uOAPwIPmVkDsJ1E0BcRkW4UanAudx8PjE9bdnXK6xbg69FmTUREClGVPUVFRKQrBXQRkZhQQBcRiQkFdBGRmMjbsahsOzZrBnJ3vcyuH2m9UGuAjrk26JhrQynH/F53759pRcUCeinMrD5bT6m40jHXBh1zbSjXMavKRUQkJhTQRURioloD+qhKZ6ACdMy1QcdcG8pyzFVZhy4iIl1VawldRETSKKCLiMRE1QX0fBNWVwszO9HMpprZMjNbamaXBcuPM7PnzOzV4P+3B8vNzH4fHPciMzslZVvfDdK/ambfzbbPnsLMepvZfDN7Onh/UjC5eEMw2XjfYHnWycfN7GfB8pVm9uUKHUooZnasmY01sxVmttzMzoj7eTaz/wy+10vM7FEzOzpu59nM7jWzpmCCn+SyyM6rmZ1qZouDv/m9WYhpPd29av6RGL53NfA+oC+wEBhc6XwVeSzHA6cEr98CrCIxCfeNwIhg+QjghuD1ecAEwIDTgdnB8uOANcH/bw9ev73Sx5fn2C8HHgGeDt6PAS4MXt8J/Ch4/a/AncHrC4HHgteDg3P/BuCk4DvRu9LHleN4HwC+H7zuCxwb5/NMYkrKtcAbU87vxXE7z8DfAacAS1KWRXZegTlBWgv+9ty8ear0h1LgB3gGMCnl/c+An1U6XxEd21PAF4GVwPHBsuOBlcHru4BhKelXBuuHAXelLO+Urqf9IzHj1fPAF4Cngy/rVqBP+jkmMQb/GcHrPkE6Sz/vqel62j8Ss3etJWiAkH7+4nieOTLH8HHBeXsa+HIczzMwMC2gR3Jeg3UrUpZ3SpftX7VVuWSasPqECuUlMsEt5snAbOBd7r45WPU68K7gdbZjr7bP5FbgJ0B78P4dwE53T87KnZr/TpOPA8nJx6vpmE8CmoH7gmqme8zsGGJ8nt19E/BbYAOwmcR5m0e8z3NSVOf1hOB1+vKcqi2gx46ZvRn4C/Bjd9+dus4Tl+bYtCs1s38Amtx9XqXz0o36kLgtv8PdTwb2kbgV7xDD8/x2YCiJi9nfAMcAQyqaqQqoxHmttoAeZsLqqmFmR5EI5n9y98eDxVvM7Phg/fFAU7A827FX02dyJnC+ma0DRpOodvkdcKwlJheHzvnPNvl4NR1zI9Do7rOD92NJBPg4n+dzgLXu3uzurcDjJM59nM9zUlTndVPwOn15TtUW0MNMWF0VgifWfwSWu/stKatSJ9z+Lom69eTy7wRPy08HdgW3dpOAL5nZ24OS0ZeCZT2Ou//M3Qe4+0AS526Ku/8zMJXE5OLQ9ZgzTT4+DrgwaB1xEjCIxAOkHsfdXwc2mtmHgkVnA8uI8XkmUdVyupm9KfieJ485tuc5RSTnNVi328xODz7D76RsK7tKP1Qo4iHEeSRahKwGrqh0fko4js+SuB1bBCwI/p1Hou7weeBVYDJwXJDegJHBcS8G6lK29S9AQ/Dve5U+tpDHfxZHWrm8j8QPtQH4M/CGYPnRwfuGYP37Uv7+iuCzWEmIp/8VPtZPAvXBuX6SRGuGWJ9n4BfACmAJ8BCJliqxOs/AoySeEbSSuBO7JMrzCtQFn99q4DbSHqxn+qeu/yIiMVFtVS4iIpKFArqISEwooIuIxIQCuohITCigi4jEhAK6iEhMKKCLiMTE/wfITtnSLRsdPAAAAABJRU5ErkJggg==",
-            "text/plain": [
-              "<Figure size 432x288 with 1 Axes>"
-            ]
-          },
-          "metadata": {
-            "needs_background": "light"
-          },
-          "output_type": "display_data"
-        }
-      ],
-      "source": [
-        "import matplotlib.pyplot as plt\n",
-        "plt.plot(loss_record)"
-      ]
-    },
-    {
-      "cell_type": "markdown",
-      "id": "ec56b7cb",
-      "metadata": {
-        "id": "ec56b7cb"
-      },
-      "source": [
-        "## Calculate Accuracy\n",
-        "- first, with training data"
-      ]
-    },
-    {
-      "cell_type": "code",
-      "execution_count": null,
-      "id": "8c062fc8",
-      "metadata": {
-        "id": "8c062fc8"
-      },
-      "outputs": [],
-      "source": [
-        "threshold = 0.5\n",
-        "num_total_acc_pred = 0\n",
-        "for batch in train_loader:\n",
-        "  input_tensor, label = batch # input_tensor = batch[0] // label = batch[1]\n",
-        "  prediction = model(input_tensor)\n",
-        "  num_accurate_prediction = ((prediction[:,0] > threshold) == label ).sum()\n",
-        "  num_total_acc_pred += num_accurate_prediction"
-      ]
-    },
-    {
-      "cell_type": "code",
-      "execution_count": null,
-      "id": "e6146872",
-      "metadata": {
-        "id": "e6146872",
-        "outputId": "02e4f539-79c8-435c-fb49-72e0178a7c74"
-      },
-      "outputs": [
-        {
-          "data": {
-            "text/plain": [
-              "tensor(0.9968)"
-            ]
-          },
-          "execution_count": 86,
-          "metadata": {},
-          "output_type": "execute_result"
-        }
-      ],
-      "source": [
-        "num_total_acc_pred / len(train_loader.dataset)"
-      ]
-    },
-    {
-      "cell_type": "code",
-      "execution_count": null,
-      "id": "5966937c",
-      "metadata": {
-        "id": "5966937c"
-      },
-      "outputs": [],
-      "source": []
-    },
-    {
-      "cell_type": "code",
-      "execution_count": null,
-      "id": "87166a45",
-      "metadata": {
-        "id": "87166a45",
-        "outputId": "12295e7e-8688-4b5c-e62e-2b810ba0fe7f"
-      },
-      "outputs": [
-        {
-          "data": {
-            "text/plain": [
-              "torch.Size([64, 1])"
-            ]
-          },
-          "execution_count": 81,
-          "metadata": {},
-          "output_type": "execute_result"
-        }
-      ],
-      "source": [
-        "prediction.shape"
-      ]
-    },
-    {
-      "cell_type": "code",
-      "execution_count": null,
-      "id": "24394355",
-      "metadata": {
-        "id": "24394355",
-        "outputId": "933f70b6-6308-4272-cd2f-12f104f73d8f"
-      },
-      "outputs": [
-        {
-          "data": {
-            "text/plain": [
-              "tensor([    0.0025,     0.0000,     0.0000,     0.0000,     0.0000,     0.0000,\n",
-              "            0.0000,     0.0000,     0.0000,     0.0002,     0.0000,     0.0000,\n",
-              "            1.0000,     0.0000,     0.0000,     0.0000],\n",
-              "       grad_fn=<SelectBackward0>)"
-            ]
-          },
-          "execution_count": 73,
-          "metadata": {},
-          "output_type": "execute_result"
-        }
-      ],
-      "source": [
-        "# torch.set_printoptions(sci_mode=False)\n",
-        "threshold = 0.5\n",
-        "short_pred = prediction[:16, 0]\n",
-        "short_pred"
-      ]
-    },
-    {
-      "cell_type": "code",
-      "execution_count": null,
-      "id": "bc29b120",
-      "metadata": {
-        "id": "bc29b120",
-        "outputId": "9fa52863-f288-48e7-9b62-bbe95fcd4589"
-      },
-      "outputs": [
-        {
-          "data": {
-            "text/plain": [
-              "tensor([0., 0., 0., 0., 0., 0., 0., 0., 0., 0., 0., 0., 1., 0., 0., 0.])"
-            ]
-          },
-          "execution_count": 77,
-          "metadata": {},
-          "output_type": "execute_result"
-        }
-      ],
-      "source": [
-        "(short_pred > threshold).float()"
-      ]
-    },
-    {
-      "cell_type": "code",
-      "execution_count": null,
-      "id": "7cfa7145",
-      "metadata": {
-        "id": "7cfa7145",
-        "outputId": "746f8603-4a03-492e-ab18-2437c0d80c94"
-      },
-      "outputs": [
-        {
-          "data": {
-            "text/plain": [
-              "tensor([0., 0., 0., 0., 0., 0., 0., 0., 0., 0., 0., 0., 1., 0., 0., 0.])"
-            ]
-          },
-          "execution_count": 76,
-          "metadata": {},
-          "output_type": "execute_result"
-        }
-      ],
-      "source": [
-        "label[:16]"
-      ]
-    },
-    {
-      "cell_type": "code",
-      "execution_count": null,
-      "id": "35ee9bf5",
-      "metadata": {
-        "id": "35ee9bf5",
-        "outputId": "a1ee47a3-ba5b-4e10-df96-6b9ef3eecbcc"
-      },
-      "outputs": [
-        {
-          "data": {
-            "text/plain": [
-              "tensor([True, True, True, True, True, True, True, True, True, True, True, True,\n",
-              "        True, True, True, True])"
-            ]
-          },
-          "execution_count": 79,
-          "metadata": {},
-          "output_type": "execute_result"
-        }
-      ],
-      "source": [
-        "is_accurate_pred = (short_pred > threshold).float() == label[:16]\n",
-        "is_accurate_pred"
-      ]
-    },
-    {
-      "cell_type": "code",
-      "execution_count": null,
-      "id": "adc399ea",
-      "metadata": {
-        "id": "adc399ea",
-        "outputId": "05763bb0-e2e9-42e9-a979-e3b9be9a0733"
-      },
-      "outputs": [
-        {
-          "data": {
-            "text/plain": [
-              "tensor(16)"
-            ]
-          },
-          "execution_count": 80,
-          "metadata": {},
-          "output_type": "execute_result"
-        }
-      ],
-      "source": [
-        "# count the number of correct prediction\n",
-        "is_accurate_pred.sum()"
-      ]
-    },
-    {
-      "cell_type": "code",
-      "execution_count": null,
-      "id": "6939fc81",
-      "metadata": {
-        "id": "6939fc81"
-      },
-      "outputs": [],
-      "source": [
-        "testset = WindowWordDataset('test.txt')\n",
-        "test_loader = DataLoader(testset, batch_size=64, shuffle=False, collate_fn=custom_collate_fn, drop_last=False)\n",
-        "threshold = 0.5\n",
-        "num_total_acc_pred = 0\n",
-        "for batch in test_loader:\n",
-        "  input_tensor, label = batch # input_tensor = batch[0] // label = batch[1]\n",
-        "  prediction = model(input_tensor)\n",
-        "  num_accurate_prediction = ((prediction[:,0] > threshold) == label ).sum()\n",
-        "  num_total_acc_pred += num_accurate_prediction"
-      ]
-    },
-    {
-      "cell_type": "code",
-      "execution_count": null,
-      "id": "2747e260",
-      "metadata": {
-        "id": "2747e260",
-        "outputId": "a2e9f6e2-55ed-461f-ed21-95eee61a7664"
-      },
-      "outputs": [
-        {
-          "name": "stdout",
-          "output_type": "stream",
-          "text": [
-            "(tensor([[ 0.0000,  0.0000,  0.0000,  ...,  0.0000,  0.0000,  0.0000],\n",
-            "        [ 0.0000,  0.0000,  0.0000,  ..., -0.1950,  0.2041,  0.3530],\n",
-            "        [ 0.0000,  0.0000,  0.0000,  ..., -0.2705, -0.1292, -0.0133],\n",
-            "        ...,\n",
-            "        [ 0.0644,  0.2420,  0.2520,  ..., -0.4491,  0.1715, -0.0750],\n",
-            "        [ 0.0121,  0.0925, -0.3330,  ..., -0.2737, -0.0990, -0.7888],\n",
-            "        [-0.0677,  0.0513, -0.4817,  ..., -0.5074, -0.2050, -0.0687]]), tensor([0., 0., 0., 0., 0., 0., 0., 0., 0., 0., 0., 0., 1., 0., 0., 0., 0., 0.,\n",
-            "        0., 0., 0., 0., 0., 0., 0., 0., 0., 0., 0., 0., 0., 0., 0., 0., 0., 0.,\n",
-            "        0., 0., 0., 0., 0., 0., 0., 0., 1., 0., 0., 0., 0., 0., 0., 0., 0., 0.,\n",
-            "        0., 0., 0., 0., 0., 0., 0., 0., 0., 0.]))\n"
-          ]
-        }
-      ],
-      "source": [
-        "for batch in train_loader:\n",
-        "  print(batch)\n",
-        "  break\n",
-        "\n",
-        "# batch = next(iter(train_loader))"
-      ]
-    },
-    {
-      "cell_type": "code",
-      "execution_count": null,
-      "id": "f0852b1a",
-      "metadata": {
-        "scrolled": true,
-        "id": "f0852b1a",
-        "outputId": "19717f25-6d13-4657-963b-f8c70f5a6833"
-      },
-      "outputs": [
-        {
-          "data": {
-            "text/plain": [
-              "(tensor([[ 0.0000,  0.0000,  0.0000,  ...,  0.0000,  0.0000,  0.0000],\n",
-              "         [ 0.0000,  0.0000,  0.0000,  ..., -0.1950,  0.2041,  0.3530],\n",
-              "         [ 0.0000,  0.0000,  0.0000,  ..., -0.2705, -0.1292, -0.0133],\n",
-              "         ...,\n",
-              "         [ 0.0644,  0.2420,  0.2520,  ..., -0.4491,  0.1715, -0.0750],\n",
-              "         [ 0.0121,  0.0925, -0.3330,  ..., -0.2737, -0.0990, -0.7888],\n",
-              "         [-0.0677,  0.0513, -0.4817,  ..., -0.5074, -0.2050, -0.0687]]),\n",
-              " tensor([0., 0., 0., 0., 0., 0., 0., 0., 0., 0., 0., 0., 1., 0., 0., 0., 0., 0.,\n",
-              "         0., 0., 0., 0., 0., 0., 0., 0., 0., 0., 0., 0., 0., 0., 0., 0., 0., 0.,\n",
-              "         0., 0., 0., 0., 0., 0., 0., 0., 1., 0., 0., 0., 0., 0., 0., 0., 0., 0.,\n",
-              "         0., 0., 0., 0., 0., 0., 0., 0., 0., 0.]))"
-            ]
-          },
-          "execution_count": 46,
-          "metadata": {},
-          "output_type": "execute_result"
-        }
-      ],
-      "source": [
-        "batch"
-      ]
-    },
-    {
-      "cell_type": "code",
-      "execution_count": null,
-      "id": "a1fadde1",
-      "metadata": {
-        "id": "a1fadde1"
-      },
-      "outputs": [],
-      "source": []
-    },
-    {
-      "cell_type": "markdown",
-      "id": "68dcf4f2",
-      "metadata": {
-        "id": "68dcf4f2"
-      },
-      "source": [
-        "# Toy cases"
-      ]
-    },
-    {
-      "cell_type": "code",
-      "execution_count": null,
-      "id": "bee8fd2a",
-      "metadata": {
-        "id": "bee8fd2a",
-        "outputId": "605a24ea-3884-498e-df39-7a39cebf3279"
-      },
-      "outputs": [
-        {
-          "data": {
-            "text/plain": [
-              "tensor(-8.)"
-            ]
-          },
-          "execution_count": 55,
-          "metadata": {},
-          "output_type": "execute_result"
-        }
-      ],
-      "source": [
-        "first_word_vec = torch.Tensor([0.3, -0.2, 0.4])\n",
-        "third_word_vec = torch.Tensor([-1, 0, 2])\n",
-        "second_word_vec = torch.Tensor([-2, -1, 1])\n",
-        "fourth_word_vec = torch.Tensor([-2, 1, 5])\n",
-        "\n",
-        "weight_for_first_wrd = torch.Tensor([0, 2, 1])\n",
-        "weight_for_third_wrd = torch.Tensor([1, 2,-1])\n",
-        "weight_for_second_wrd = torch.Tensor([-1, 3, -2])\n",
-        "\n",
-        "weight_for_fourth_wrd = torch.rand(3) \n",
-        "\n",
-        "\n",
-        "(first_word_vec * weight_for_first_wrd).sum(), (second_word_vec * weight_for_second_wrd).sum(), (third_word_vec * weight_for_third_wrd).sum()\n",
-        "activation_of_this_neuron = (first_word_vec * weight_for_first_wrd).sum() + (second_word_vec * weight_for_second_wrd).sum() + (third_word_vec * weight_for_third_wrd).sum()\n",
-        "\n",
-        "activation_of_this_neuron"
-      ]
-    },
-    {
-      "cell_type": "code",
-      "execution_count": null,
-      "id": "cf9256d5",
-      "metadata": {
-        "id": "cf9256d5",
-        "outputId": "5763e6e4-e27c-4a5a-ee1a-2a9d761a8765"
-      },
-      "outputs": [
-        {
-          "data": {
-            "text/plain": [
-              "tensor(-8.)"
-            ]
-          },
-          "execution_count": 61,
-          "metadata": {},
-          "output_type": "execute_result"
-        }
-      ],
-      "source": [
-        "concatenated_vec = torch.cat([first_word_vec, second_word_vec, third_word_vec])\n",
-        "concatenated_vec\n",
-        "\n",
-        "concatenated_weights = torch.cat([weight_for_first_wrd, weight_for_second_wrd, weight_for_third_wrd])\n",
-        "\n",
-        "(concatenated_vec * concatenated_weights).sum()"
-      ]
-    },
-    {
-      "cell_type": "code",
-      "execution_count": null,
-      "id": "a5e18f67",
-      "metadata": {
-        "id": "a5e18f67",
-        "outputId": "2357e5d2-8199-4c88-9fb0-7f9b5e55ca9b"
-      },
-      "outputs": [
-        {
-          "data": {
-            "text/plain": [
-              "tensor([ 0.,  2.,  1.,  1.,  2., -1., -1.,  3., -2.])"
-            ]
-          },
-          "execution_count": 62,
-          "metadata": {},
-          "output_type": "execute_result"
-        }
-      ],
-      "source": [
-        "concatenated_weights"
-      ]
-    },
-    {
-      "cell_type": "code",
-      "execution_count": null,
-      "id": "3c383d02",
-      "metadata": {
-        "id": "3c383d02",
-        "outputId": "c4990e52-dcf8-4fdc-cc2b-47bbd96e41ac"
-      },
-      "outputs": [
-        {
-          "data": {
-            "text/plain": [
-              "tensor(0.9881)"
-            ]
-          },
-          "execution_count": 93,
-          "metadata": {},
-          "output_type": "execute_result"
-        }
-      ],
-      "source": [
-        "num_total_acc_pred / len(test_loader.dataset)"
-      ]
-    },
-    {
-      "cell_type": "markdown",
-      "id": "6dce0efd",
-      "metadata": {
-        "id": "6dce0efd"
-      },
-      "source": [
-        "## 5. Make Inference"
-      ]
-    },
-    {
-      "cell_type": "code",
-      "execution_count": null,
-      "id": "3fcf2a6c",
-      "metadata": {
-        "id": "3fcf2a6c"
-      },
-      "outputs": [],
-      "source": []
-    }
-  ],
-  "metadata": {
-    "kernelspec": {
-      "display_name": "Python 3 (ipykernel)",
-      "language": "python",
-      "name": "python3"
-    },
-    "language_info": {
-      "codemirror_mode": {
-        "name": "ipython",
-        "version": 3
-      },
-      "file_extension": ".py",
-      "mimetype": "text/x-python",
-      "name": "python",
-      "nbconvert_exporter": "python",
-      "pygments_lexer": "ipython3",
-      "version": "3.8.13"
-    },
-    "colab": {
-      "provenance": [],
-      "include_colab_link": true
-    }
->>>>>>> c4a5ee3c
   },
   "nbformat": 4,
   "nbformat_minor": 5
